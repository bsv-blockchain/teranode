--- conflicted
+++ resolved
@@ -333,14 +333,7 @@
 	}
 
 	if startRpc {
-<<<<<<< HEAD
-		if err := sm.AddService("Rpc", rpc.NewServer(
-			logger.New("rpc"),
-			blockchainClient,
-		)); err != nil {
-			panic(err)
-=======
-		rpcServer, err := rpc.NewServer(logger.New("rpc"))
+		rpcServer, err := rpc.NewServer(logger.New("rpc"), blockchainClient)
 		if err != nil {
 			return err
 
@@ -348,8 +341,6 @@
 
 		if err := sm.AddService("Rpc", rpcServer); err != nil {
 			return err
-
->>>>>>> b46d86e3
 		}
 	}
 
@@ -383,16 +374,6 @@
 		}
 	}
 
-<<<<<<< HEAD
-=======
-	// should this be done globally somewhere?
-	blockchainClient, err := blockchain.NewClient(ctx, logger, "main")
-	if err != nil {
-		return err
-
-	}
-
->>>>>>> b46d86e3
 	if startUTXOPersister {
 		blockStore, err := getBlockStore(logger)
 		if err != nil {
@@ -648,7 +629,6 @@
 		}
 	}
 
-<<<<<<< HEAD
 	restoring := gocore.Config().GetBool("profilerAddr", false)
 	syncingLegacy := gocore.Config().GetBool("snycLegacyMode", false)
 
@@ -660,12 +640,6 @@
 			logger.Errorf("[Main] failed to send RUN event [%v]", err)
 			panic(err)
 		}
-=======
-	if err := blockchainClient.SendFSMEvent(ctx, blockchain_api.FSMEventType_RUN); err != nil {
-		logger.Errorf("[Main] failed to send RUN event [%v]", err)
-		return err
-
->>>>>>> b46d86e3
 	}
 
 	// start miner. Miner will fire the StartMining event. FSM will transition to state Mining
