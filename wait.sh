--- conflicted
+++ resolved
@@ -17,11 +17,7 @@
 >&2 echo "$host:$port is up - waiting for $waitfor seconds before executing command"
 sleep $waitfor
 
-<<<<<<< HEAD
->&2 echo "$host is up - executing command"
-=======
 >&2 echo "$host:$port is up - executing command"
->>>>>>> 48bb48de
 exec $cmd
 
 if [ "$host" = "postgres" ]; then
