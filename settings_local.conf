--- conflicted
+++ resolved
@@ -233,18 +233,6 @@
 KAFKA_REJECTEDTX.docker.host.ubsv3 = rejectedtx3
 KAFKA_REJECTEDTX.mainnet2          = svnode-rejectedtx
 
-<<<<<<< HEAD
-; KAFKA_SUBTREES_FINAL                   = subtrees-final
-; KAFKA_SUBTREES_FINAL.docker.ci.ubsv1   = subtrees-final1
-; KAFKA_SUBTREES_FINAL.docker.ci.ubsv2   = subtrees-final2
-; KAFKA_SUBTREES_FINAL.docker.ci.ubsv3   = subtrees-final3
-; KAFKA_SUBTREES_FINAL.docker.host.ubsv1 = subtrees-final1
-; KAFKA_SUBTREES_FINAL.docker.host.ubsv2 = subtrees-final2
-; KAFKA_SUBTREES_FINAL.docker.host.ubsv3 = subtrees-final3
-; KAFKA_SUBTREES_FINAL.mainnet2          = svnode-subtrees-final
-
-=======
->>>>>>> 3688846f
 KAFKA_BLOCKS_FINAL                   = blocks-final
 KAFKA_BLOCKS_FINAL.docker.ci.ubsv1   = blocks-final1
 KAFKA_BLOCKS_FINAL.docker.ci.ubsv2   = blocks-final2
