--- conflicted
+++ resolved
@@ -10,11 +10,7 @@
 	"math"
 	"net/url"
 	"strconv"
-<<<<<<< HEAD
-	"sync"
-=======
 	"strings"
->>>>>>> 5a405ef1
 	"sync/atomic"
 	"time"
 
@@ -38,114 +34,10 @@
 	"golang.org/x/sync/errgroup"
 )
 
-<<<<<<< HEAD
-var (
-	prometheusUtxoGet       prometheus.Counter
-	prometheusUtxoStore     prometheus.Counter
-	prometheusUtxoStoreFail prometheus.Counter
-	//prometheusUtxoReStore        prometheus.Counter
-	prometheusUtxoRetryStore     prometheus.Counter
-	prometheusUtxoRetryStoreFail prometheus.Counter
-	//prometheusUtxoStoreSpent     prometheus.Counter
-	prometheusUtxoSpend      prometheus.Counter
-	prometheusUtxoReSpend    prometheus.Counter
-	prometheusUtxoSpendSpent prometheus.Counter
-	prometheusUtxoReset      prometheus.Counter
-	prometheusUtxoDelete     prometheus.Counter
-	prometheusUtxoErrors     *prometheus.CounterVec
-
-	initPrometheusMetricsOnce sync.Once
-)
-
-func initPrometheusMetrics() {
-	prometheusUtxoGet = promauto.NewCounter(
-		prometheus.CounterOpts{
-			Name: "aerospike_utxo_get",
-			Help: "Number of utxo get calls done to aerospike",
-		},
-	)
-	prometheusUtxoStore = promauto.NewCounter(
-		prometheus.CounterOpts{
-			Name: "aerospike_utxo_store",
-			Help: "Number of utxo store calls done to aerospike",
-		},
-	)
-	prometheusUtxoStoreFail = promauto.NewCounter(
-		prometheus.CounterOpts{
-			Name: "aerospike_utxo_store_fail",
-			Help: "Number of utxo store failed calls done to aerospike",
-		},
-	)
-	//prometheusUtxoStoreSpent = promauto.NewCounter(
-	//	prometheus.CounterOpts{
-	//		Name: "aerospike_utxo_store_spent",
-	//		Help: "Number of utxo store calls that were already spent to aerospike",
-	//	},
-	//)
-	//prometheusUtxoReStore = promauto.NewCounter(
-	//	prometheus.CounterOpts{
-	//		Name: "aerospike_utxo_restore",
-	//		Help: "Number of utxo restore calls done to aerospike",
-	//	},
-	//)
-	prometheusUtxoRetryStore = promauto.NewCounter(
-		prometheus.CounterOpts{
-			Name: "aerospike_utxo_retry_store",
-			Help: "Number of utxo retry store calls done to aerospike",
-		},
-	)
-	prometheusUtxoRetryStoreFail = promauto.NewCounter(
-		prometheus.CounterOpts{
-			Name: "aerospike_utxo_retry_store_fail",
-			Help: "Number of utxo retry store failed calls done to aerospike",
-		},
-	)
-	prometheusUtxoSpend = promauto.NewCounter(
-		prometheus.CounterOpts{
-			Name: "aerospike_utxo_spend",
-			Help: "Number of utxo spend calls done to aerospike",
-		},
-	)
-	prometheusUtxoReSpend = promauto.NewCounter(
-		prometheus.CounterOpts{
-			Name: "aerospike_utxo_respend",
-			Help: "Number of utxo respend calls done to aerospike",
-		},
-	)
-	prometheusUtxoSpendSpent = promauto.NewCounter(
-		prometheus.CounterOpts{
-			Name: "aerospike_utxo_spend_spent",
-			Help: "Number of utxo spend calls that were already spent done to aerospike",
-		},
-	)
-	prometheusUtxoReset = promauto.NewCounter(
-		prometheus.CounterOpts{
-			Name: "aerospike_utxo_reset",
-			Help: "Number of utxo reset calls done to aerospike",
-		},
-	)
-	prometheusUtxoDelete = promauto.NewCounter(
-		prometheus.CounterOpts{
-			Name: "aerospike_utxo_delete",
-			Help: "Number of utxo delete calls done to aerospike",
-		},
-	)
-	prometheusUtxoErrors = promauto.NewCounterVec(
-		prometheus.CounterOpts{
-			Name: "aerospike_utxo_errors",
-			Help: "Number of utxo errors",
-		},
-		[]string{
-			"function", //function raising the error
-			"error",    // error returned
-		},
-	)
-=======
 //go:embed spend.lua
 var spendLUA []byte
 
 var luaSpendFunction = "spend_v1"
->>>>>>> 5a405ef1
 
 type batchStoreItem struct {
 	tx       *bt.Tx
@@ -202,19 +94,11 @@
 	lastSpendBatcher *batcher.Batcher2[batchLastSpend]
 }
 
-<<<<<<< HEAD
-func New(logger ulogger.Logger, u *url.URL) (*Store, error) {
-	initPrometheusMetricsOnce.Do(initPrometheusMetrics)
-
-	var logLevelStr, _ = gocore.Config().Get("logLevel", "INFO")
-	logger = logger.New("aero", ulogger.WithLevel(logLevelStr))
-=======
 func New(logger ulogger.Logger, aerospikeURL *url.URL) (*Store, error) {
 	initPrometheusMetrics()
 	if gocore.Config().GetBool("aerospike_debug", true) {
 		asl.Logger.SetLevel(asl.DEBUG)
 	}
->>>>>>> 5a405ef1
 
 	namespace := aerospikeURL.Path[1:]
 
