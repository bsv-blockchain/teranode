--- conflicted
+++ resolved
@@ -196,21 +196,13 @@
 					return fileReader, nil
 				}
 
-<<<<<<< HEAD
-				return nil, errors.NewStorageError("[%s] unable to open file", fileName, err)
-=======
 				return nil, errors.NewStorageError("[%s] unable to open file reader", fileName, err)
->>>>>>> 27a2922a
 			}
 
 			return file, nil
 		}
 
-<<<<<<< HEAD
-		return nil, errors.NewStorageError("[%s] unable to open file", fileName, err)
-=======
 		return nil, errors.NewStorageError("[%s] unable to open file reader", fileName, err)
->>>>>>> 27a2922a
 	}
 
 	return file, nil
