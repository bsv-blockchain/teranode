--- conflicted
+++ resolved
@@ -50,11 +50,11 @@
 	blockCh               chan []byte
 }
 
-<<<<<<< HEAD
-func NewServer(logger ulogger.Logger, blockchainClient blockchain.ClientI) *Server {
-=======
-func NewServer(ctx context.Context, logger ulogger.Logger) *Server {
->>>>>>> c96065c4
+//<<<<<<< HEAD
+func NewServer(ctx context.Context, logger ulogger.Logger, blockchainClient blockchain.ClientI) *Server {
+	//=======
+	//func NewServer(ctx context.Context, logger ulogger.Logger) *Server {
+	//>>>>>>> master
 	logger.Debugf("Creating P2P service")
 
 	p2pIp, ok := gocore.Config().Get("p2p_ip")
@@ -254,17 +254,10 @@
 	s.logger.Infof("P2P service starting")
 	var err error
 
-<<<<<<< HEAD
 	//s.blockchainClient, err = blockchain.NewClient(ctx, s.logger)
 	//if err != nil {
 	//	return errors.NewServiceError("could not create blockchain client [%w]", err)
 	//}
-=======
-	s.blockchainClient, err = blockchain.NewClient(ctx, s.logger, "services/p2p")
-	if err != nil {
-		return errors.NewServiceError("could not create blockchain client [%w]", err)
-	}
->>>>>>> c96065c4
 
 	s.blockValidationClient = blockvalidation.NewClient(ctx, s.logger)
 
