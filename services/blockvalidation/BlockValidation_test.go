package blockvalidation

import (
	"context"
	"fmt"
	"net/url"
	"os"
	"runtime/pprof"
	"testing"
	"time"

	"github.com/bitcoin-sv/ubsv/model"
	"github.com/bitcoin-sv/ubsv/services/blockchain"
	"github.com/bitcoin-sv/ubsv/services/validator"
	"github.com/bitcoin-sv/ubsv/stores/blob"
	blobmemory "github.com/bitcoin-sv/ubsv/stores/blob/memory"
	blockchain_store "github.com/bitcoin-sv/ubsv/stores/blockchain"
	"github.com/bitcoin-sv/ubsv/stores/txmeta/memory"
	"github.com/bitcoin-sv/ubsv/stores/txmetacache"
	"github.com/bitcoin-sv/ubsv/ulogger"
	"github.com/bitcoin-sv/ubsv/util"
	"github.com/jarcoal/httpmock"
	"github.com/libsv/go-bt/v2"
	"github.com/libsv/go-bt/v2/chainhash"
	"github.com/stretchr/testify/require"
)

var (
	//tx, _  = hex.DecodeString("0100000001ae73759b118b9c8d54a13ad4ccd5de662bbaa2175ee7f4b413f402affb831ed3000000006b483045022100a6af846212b0c611056a9a30c22f0eed3adc29f8c688e804509b113f322459220220708fb79c66d235d937e8348ac022b3cfa6b64fec8d35a749ea0b2293ad95da014121039f271b930111fd7c818100ee1603d5c5094c68b3d15ad0a58f712e7d766225edffffffff0550c30000000000001976a91448bea2d45f4f6175e47ccb717e4f5d19d8f68f3b88ac204e0000000000001976a91442859b9bada6461d08a0aab8a18105ef30457a8b88ac10270000000000001976a914d0e2122bdeed7b2235f670cdc832f518fb63db9f88ac0c040000000000001976a914d56f84ae869e4a743e929e31218b198f02ce67fe88ac8d0c0100000000001976a91444a8e7fb1a426e4c60597d9d3f534c677d4f858388ac00000000")
	tx1, _ = bt.NewTxFromString("010000000000000000ef0152a9231baa4e4b05dc30c8fbb7787bab5f460d4d33b039c39dd8cc006f3363e4020000006b483045022100ce3605307dd1633d3c14de4a0cf0df1439f392994e561b648897c4e540baa9ad02207af74878a7575a95c9599e9cdc7e6d73308608ee59abcd90af3ea1a5c0cca41541210275f8390df62d1e951920b623b8ef9c2a67c4d2574d408e422fb334dd1f3ee5b6ffffffff706b9600000000001976a914a32f7eaae3afd5f73a2d6009b93f91aa11d16eef88ac05404b4c00000000001976a914aabb8c2f08567e2d29e3a64f1f833eee85aaf74d88ac80841e00000000001976a914a4aff400bef2fa074169453e703c611c6b9df51588ac204e0000000000001976a9144669d92d46393c38594b2f07587f01b3e5289f6088ac204e0000000000001976a914a461497034343a91683e86b568c8945fb73aca0288ac99fe2a00000000001976a914de7850e419719258077abd37d4fcccdb0a659b9388ac00000000")
	tx2    = newTx(2)
	tx3    = newTx(3)
	tx4    = newTx(4)

	hash1 = tx1.TxIDChainHash()
	hash2 = tx2.TxIDChainHash()
	hash3 = tx3.TxIDChainHash()
	hash4 = tx4.TxIDChainHash()
)

func newTx(random uint32) *bt.Tx {
	tx := bt.NewTx()
	tx.LockTime = random
	return tx
}

func TestBlockValidationValidateSubtree(t *testing.T) {
	t.Run("validateSubtree - smoke test", func(t *testing.T) {
		initPrometheusMetrics()

		txMetaStore, validatorClient, txStore, subtreeStore, deferFunc := setup()
		defer deferFunc()

		subtree, err := util.NewTreeByLeafCount(4)
		require.NoError(t, err)
		require.NoError(t, subtree.AddNode(*hash1, 121, 0))
		require.NoError(t, subtree.AddNode(*hash2, 122, 0))
		require.NoError(t, subtree.AddNode(*hash3, 123, 0))
		require.NoError(t, subtree.AddNode(*hash4, 123, 0))

		_, err = txMetaStore.Create(context.Background(), tx1)
		require.NoError(t, err)

		_, err = txMetaStore.Create(context.Background(), tx2)
		require.NoError(t, err)

		_, err = txMetaStore.Create(context.Background(), tx3)
		require.NoError(t, err)

		_, err = txMetaStore.Create(context.Background(), tx4)
		require.NoError(t, err)

		t.Log(tx1.TxIDChainHash().String())
		t.Log(tx2.TxIDChainHash().String())
		t.Log(tx3.TxIDChainHash().String())
		t.Log(tx4.TxIDChainHash().String())

		nodeBytes, err := subtree.SerializeNodes()
		require.NoError(t, err)

		httpmock.RegisterResponder(
			"GET",
			`=~^/subtree/[a-z0-9]+\z`,
			httpmock.NewBytesResponder(200, nodeBytes),
		)

		blockValidation := NewBlockValidation(ulogger.TestLogger{}, nil, subtreeStore, txStore, txMetaStore, validatorClient)
		v := ValidateSubtree{
			SubtreeHash:   *subtree.RootHash(),
			BaseUrl:       "http://localhost:8000",
			FailFast:      false,
			SubtreeHashes: nil,
		}
		err = blockValidation.validateSubtree(context.Background(), v)
		require.NoError(t, err)
	})
}

// func TestBlockValidation_blessMissingTransaction(t *testing.T) {
// 	t.Run("blessMissingTransaction - smoke test", func(t *testing.T) {
// 		initPrometheusMetrics()

// 		txMetaStore, validatorClient, txStore, _, deferFunc := setup()
// 		defer deferFunc()

// 		blockValidation := NewBlockValidation(ulogger.TestLogger{}, nil, nil, txStore, txMetaStore, validatorClient)
// 		missingTx, err := blockValidation.getMissingTransaction(context.Background(), hash1, "http://localhost:8000")
// 		require.NoError(t, err)

// 		_, err = blockValidation.blessMissingTransaction(context.Background(), missingTx)
// 		require.NoError(t, err)
// 	})
// }

func setup() (*memory.Memory, *validator.MockValidatorClient, blob.Store, blob.Store, func()) {
	// we only need the httpClient, txMetaStore and validatorClient when blessing a transaction
	httpmock.Activate()
	httpmock.RegisterResponder(
		"GET",
		`=~^/tx/[a-z0-9]+\z`,
		httpmock.NewBytesResponder(200, tx1.ExtendedBytes()),
	)

	httpmock.RegisterResponder(
		"POST",
		`=~^/txs`,
		httpmock.NewBytesResponder(200, tx1.ExtendedBytes()),
	)

	txMetaStore := memory.New(ulogger.TestLogger{})
	txStore := blobmemory.New()
	subtreeStore := blobmemory.New()

	validatorClient := &validator.MockValidatorClient{TxMetaStore: txMetaStore}

	return txMetaStore, validatorClient, txStore, subtreeStore, func() {
		httpmock.DeactivateAndReset()
	}
}

func TestBlockValidationValidateBigSubtree(t *testing.T) {
	initPrometheusMetrics()

	txMetaStore, validatorClient, txStore, subtreeStore, deferFunc := setup()
	defer deferFunc()

	blockValidation := NewBlockValidation(ulogger.TestLogger{}, nil, subtreeStore, txStore, txMetaStore, validatorClient)
	blockValidation.txMetaStore = txmetacache.NewTxMetaCache(context.Background(), ulogger.TestLogger{}, txMetaStore, 2048)

	numberOfItems := 1_024 * 1_024

	subtree, err := util.NewTreeByLeafCount(numberOfItems)
	require.NoError(t, err)

	for i := 0; i < numberOfItems; i++ {
		tx := bt.NewTx()
		_ = tx.AddOpReturnOutput([]byte(fmt.Sprintf("tx%d", i)))

		require.NoError(t, subtree.AddNode(*tx.TxIDChainHash(), 1, 0))

		_, err := blockValidation.txMetaStore.Create(context.Background(), tx)
		require.NoError(t, err)
	}

	nodeBytes, err := subtree.SerializeNodes()
	require.NoError(t, err)

	// this calculation should not be in the test data, in the real world we would be getting this from the other miner
	rootHash := subtree.RootHash()

	httpmock.RegisterResponder(
		"GET",
		`=~^/subtree/[a-z0-9]+\z`,
		httpmock.NewBytesResponder(200, nodeBytes),
	)

	f, _ := os.Create("cpu.prof")
	defer f.Close()

	_ = pprof.StartCPUProfile(f)
	defer pprof.StopCPUProfile()

	start := time.Now()

	v := ValidateSubtree{
		SubtreeHash:   *rootHash,
		BaseUrl:       "http://localhost:8000",
		FailFast:      false,
		SubtreeHashes: nil,
	}
	err = blockValidation.validateSubtree(context.Background(), v)
	require.NoError(t, err)

	t.Logf("Time taken: %s\n", time.Since(start))

	f, _ = os.Create("mem.prof")
	defer f.Close()
	_ = pprof.WriteHeapProfile(f)
}

func TestBlockValidation_validateBlock_small(t *testing.T) {

	initPrometheusMetrics()

	txMetaStore, validatorClient, txStore, subtreeStore, deferFunc := setup()
	defer deferFunc()

	subtree, err := util.NewTreeByLeafCount(4)
	require.NoError(t, err)
	require.NoError(t, subtree.AddNode(model.CoinbasePlaceholder, 0, 0))

	require.NoError(t, subtree.AddNode(*hash1, 100, 0))
	require.NoError(t, subtree.AddNode(*hash2, 100, 0))
	require.NoError(t, subtree.AddNode(*hash3, 100, 0))

	_, err = txMetaStore.Create(context.Background(), tx1)
	require.NoError(t, err)

	_, err = txMetaStore.Create(context.Background(), tx2)
	require.NoError(t, err)

	_, err = txMetaStore.Create(context.Background(), tx3)
	require.NoError(t, err)

	_, err = txMetaStore.Create(context.Background(), tx4)
	require.NoError(t, err)

	nodeBytes, err := subtree.SerializeNodes()
	require.NoError(t, err)

	httpmock.RegisterResponder(
		"GET",
		`=~^/subtree/[a-z0-9]+\z`,
		httpmock.NewBytesResponder(200, nodeBytes),
	)

	nBits := model.NewNBitFromString("2000ffff")
	hashPrevBlock, _ := chainhash.NewHashFromStr("000000000019d6689c085ae165831e934ff763ae46a2a6c172b3f1b60a8ce26f")

	coinbaseHex := "01000000010000000000000000000000000000000000000000000000000000000000000000ffffffff1703fb03002f6d322d75732f0cb6d7d459fb411ef3ac6d65ffffffff03ac505763000000001976a914c362d5af234dd4e1f2a1bfbcab90036d38b0aa9f88acaa505763000000001976a9143c22b6d9ba7b50b6d6e615c69d11ecb2ba3db14588acaa505763000000001976a914b7177c7deb43f3869eabc25cfd9f618215f34d5588ac00000000"
	coinbase, err := bt.NewTxFromString(coinbaseHex)
	require.NoError(t, err)
	coinbase.Outputs = nil
	_ = coinbase.AddP2PKHOutputFromAddress("1A1zP1eP5QGefi2DMPTfTL5SLmv7DivfNa", 5000000000+300)

	subtreeBytes, err := subtree.Serialize()
	require.NoError(t, err)
	err = subtreeStore.Set(context.Background(), subtree.RootHash()[:], subtreeBytes)
	require.NoError(t, err)

	subtreeHashes := make([]*chainhash.Hash, 0)
	subtreeHashes = append(subtreeHashes, subtree.RootHash())
	// now create a subtree with the coinbase to calculate the merkle root
	replicatedSubtree := subtree.Duplicate()
	replicatedSubtree.ReplaceRootNode(coinbase.TxIDChainHash(), 0, uint64(coinbase.Size()))

	calculatedMerkleRootHash := replicatedSubtree.RootHash()

	blockHeader := &model.BlockHeader{
		Version:        1,
		HashPrevBlock:  hashPrevBlock,
		HashMerkleRoot: calculatedMerkleRootHash,
		Timestamp:      uint32(time.Now().Unix()),
		Bits:           nBits,
		Nonce:          0,
	}

	// mine to the target difficulty
	for {
		if ok, _, _ := blockHeader.HasMetTargetDifficulty(); ok {
			break
		}
		blockHeader.Nonce++

		if blockHeader.Nonce%1000000 == 0 {
			fmt.Printf("mining Nonce: %d, hash: %s\n", blockHeader.Nonce, blockHeader.Hash().String())
		}
	}

	block := &model.Block{
		Header:           blockHeader,
		CoinbaseTx:       coinbase,
		TransactionCount: uint64(subtree.Length()),
		SizeInBytes:      123123,
		Subtrees:         subtreeHashes, // should be the subtree with placeholder
	}
	blockChainStore, err := blockchain_store.NewStore(ulogger.TestLogger{}, &url.URL{Scheme: "sqlitememory"})
	require.NoError(t, err)
	blockchainClient, err := blockchain.NewLocalClient(ulogger.TestLogger{}, blockChainStore)
	require.NoError(t, err)

	blockValidation := NewBlockValidation(ulogger.TestLogger{}, blockchainClient, subtreeStore, txStore, txMetaStore, validatorClient)
	start := time.Now()
	err = blockValidation.ValidateBlock(context.Background(), block, "http://localhost:8000")
	require.NoError(t, err)
	t.Logf("Time taken: %s\n", time.Since(start))
}

func TestBlockValidation_validateBlock(t *testing.T) {

	initPrometheusMetrics()
	txCount := 1024
	// subtreeHashes := make([]*chainhash.Hash, 0)

	txMetaStore, validatorClient, txStore, subtreeStore, deferFunc := setup()
	defer deferFunc()

	subtree, err := util.NewTreeByLeafCount(txCount)
	require.NoError(t, err)
	require.NoError(t, subtree.AddNode(model.CoinbasePlaceholder, 0, 0))
	fees := 0
	for i := 0; i < txCount-1; i++ {
		tx := newTx(uint32(i))

		require.NoError(t, subtree.AddNode(*tx.TxIDChainHash(), 100, 0))
		fees += 100
		_, err = txMetaStore.Create(context.Background(), tx)
		require.NoError(t, err)
	}

	nodeBytes, err := subtree.SerializeNodes()
	require.NoError(t, err)

	httpmock.RegisterResponder(
		"GET",
		`=~^/subtree/[a-z0-9]+\z`,
		httpmock.NewBytesResponder(200, nodeBytes),
	)

	nBits := model.NewNBitFromString("2000ffff")
	hashPrevBlock, _ := chainhash.NewHashFromStr("000000000019d6689c085ae165831e934ff763ae46a2a6c172b3f1b60a8ce26f")

	coinbaseHex := "01000000010000000000000000000000000000000000000000000000000000000000000000ffffffff1703fb03002f6d322d75732f0cb6d7d459fb411ef3ac6d65ffffffff03ac505763000000001976a914c362d5af234dd4e1f2a1bfbcab90036d38b0aa9f88acaa505763000000001976a9143c22b6d9ba7b50b6d6e615c69d11ecb2ba3db14588acaa505763000000001976a914b7177c7deb43f3869eabc25cfd9f618215f34d5588ac00000000"
	coinbase, err := bt.NewTxFromString(coinbaseHex)
	require.NoError(t, err)
	coinbase.Outputs = nil
	_ = coinbase.AddP2PKHOutputFromAddress("1A1zP1eP5QGefi2DMPTfTL5SLmv7DivfNa", 5000000000+uint64(fees))

	subtreeBytes, err := subtree.Serialize()
	require.NoError(t, err)
	err = subtreeStore.Set(context.Background(), subtree.RootHash()[:], subtreeBytes)
	require.NoError(t, err)

	// require.NoError(t, err)
	// t.Logf("subtree hash: %s", subtree.RootHash().String())

	// var merkleRootsubtreeHashes []*chainhash.Hash
	subtreeHashes := make([]*chainhash.Hash, 0)
	subtreeHashes = append(subtreeHashes, subtree.RootHash())
	// now create a subtree with the coinbase to calculate the merkle root
	replicatedSubtree := subtree.Duplicate()
	replicatedSubtree.ReplaceRootNode(coinbase.TxIDChainHash(), 0, uint64(coinbase.Size()))

	// if len(subtreeHashes) == 1 {
	calculatedMerkleRootHash := replicatedSubtree.RootHash()
	// } else {
	// 	calculatedMerkleRootHash, err = calculateMerkleRoot(merkleRootsubtreeHashes)
	// 	require.NoError(t, err)
	// }

	blockHeader := &model.BlockHeader{
		Version:        1,
		HashPrevBlock:  hashPrevBlock,
		HashMerkleRoot: calculatedMerkleRootHash,
		Timestamp:      uint32(time.Now().Unix()),
		Bits:           nBits,
		Nonce:          0,
	}

	// mine to the target difficulty
	for {
		if ok, _, _ := blockHeader.HasMetTargetDifficulty(); ok {
			break
		}
		blockHeader.Nonce++

		if blockHeader.Nonce%1000000 == 0 {
			fmt.Printf("mining Nonce: %d, hash: %s\n", blockHeader.Nonce, blockHeader.Hash().String())
		}
	}

	block := &model.Block{
		Header:           blockHeader,
		CoinbaseTx:       coinbase,
		TransactionCount: uint64(subtree.Length()),
		SizeInBytes:      123123,
		Subtrees:         subtreeHashes, // should be the subtree with placeholder
	}
	blockChainStore, err := blockchain_store.NewStore(ulogger.TestLogger{}, &url.URL{Scheme: "sqlitememory"})
	require.NoError(t, err)
	blockchainClient, err := blockchain.NewLocalClient(ulogger.TestLogger{}, blockChainStore)
	require.NoError(t, err)

	blockValidation := NewBlockValidation(ulogger.TestLogger{}, blockchainClient, subtreeStore, txStore, txMetaStore, validatorClient)
	start := time.Now()
	err = blockValidation.ValidateBlock(context.Background(), block, "http://localhost:8000")
	require.NoError(t, err)
	t.Logf("Time taken: %s\n", time.Since(start))
<<<<<<< HEAD
=======
}

// copied from BigBlock_test
//func calculateMerkleRoot(hashes []*chainhash.Hash) (*chainhash.Hash, error) {
//	var calculatedMerkleRootHash *chainhash.Hash
//	if len(hashes) == 1 {
//		calculatedMerkleRootHash = hashes[0]
//	} else if len(hashes) > 0 {
//		// Create a new subtree with the hashes of the subtrees
//		st, err := util.NewTreeByLeafCount(util.CeilPowerOfTwo(len(hashes)))
//		if err != nil {
//			return nil, err
//		}
//		for _, hash := range hashes {
//			err := st.AddNode(*hash, 1, 0)
//			if err != nil {
//				return nil, err
//			}
//		}
//
//		calculatedMerkleRoot := st.RootHash()
//		calculatedMerkleRootHash, err = chainhash.NewHash(calculatedMerkleRoot[:])
//		if err != nil {
//			return nil, err
//		}
//	}
//
//	return calculatedMerkleRootHash, nil
//}

func TestBlockValidationValidateSubtreeInternalWithMissingTx(t *testing.T) {
	initPrometheusMetrics()

	txMetaStore, validatorClient, txStore, subtreeStore, deferFunc := setup()
	defer deferFunc()

	subtree, err := util.NewTreeByLeafCount(1)
	require.NoError(t, err)
	require.NoError(t, subtree.AddNode(*hash1, 121, 0))

	nodeBytes, err := subtree.SerializeNodes()
	require.NoError(t, err)

	httpmock.RegisterResponder(
		"GET",
		`=~^/subtree/[a-z0-9]+\z`,
		httpmock.NewBytesResponder(200, nodeBytes),
	)

	blockValidation := NewBlockValidation(ulogger.TestLogger{}, nil, subtreeStore, txStore, txMetaStore, validatorClient)

	// Create a mock context
	ctx := context.Background()

	// Create a mock ValidateSubtree struct
	v := ValidateSubtree{
		SubtreeHash:   *hash1,
		BaseUrl:       "http://localhost:8000",
		FailFast:      false,
		SubtreeHashes: nil,
	}

	// Call the validateSubtreeInternal method
	err = blockValidation.validateSubtreeInternal(ctx, v)
	require.NoError(t, err)

>>>>>>> 37d9c1b8
}<|MERGE_RESOLUTION|>--- conflicted
+++ resolved
@@ -396,8 +396,6 @@
 	err = blockValidation.ValidateBlock(context.Background(), block, "http://localhost:8000")
 	require.NoError(t, err)
 	t.Logf("Time taken: %s\n", time.Since(start))
-<<<<<<< HEAD
-=======
 }
 
 // copied from BigBlock_test
@@ -463,6 +461,4 @@
 	// Call the validateSubtreeInternal method
 	err = blockValidation.validateSubtreeInternal(ctx, v)
 	require.NoError(t, err)
-
->>>>>>> 37d9c1b8
 }