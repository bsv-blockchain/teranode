--- conflicted
+++ resolved
@@ -105,25 +105,11 @@
 }
 
 func (u *Server) Init(ctx context.Context) (err error) {
-<<<<<<< HEAD
-	//<<<<<<< HEAD
-	//=======
-	//	if u.blockchainClient, err = blockchain.NewClient(ctx, u.logger, "services/blockvalidation"); err != nil {
-	//		return errors.NewServiceError("[Init] failed to create blockchain client", err)
-	//	}
-	//
-	//>>>>>>> master
-	subtreeValidationClient := subtreevalidation.NewClient(ctx, u.logger)
-=======
-	if u.blockchainClient, err = blockchain.NewClient(ctx, u.logger, "services/blockvalidation"); err != nil {
-		return errors.NewServiceError("[Init] failed to create blockchain client", err)
-	}
 
 	subtreeValidationClient, err := subtreevalidation.NewClient(ctx, u.logger, "blockvalidation")
 	if err != nil {
 		return errors.NewServiceError("[Init] failed to create subtree validation client", err)
 	}
->>>>>>> 3688846f
 
 	storeURL, err, found := gocore.Config().GetURL("utxostore")
 	if err != nil || !found {
@@ -409,61 +395,6 @@
 		}
 	}
 
-<<<<<<< HEAD
-	subtreesKafkaURL, err, ok := gocore.Config().GetURL("kafka_subtreesFinalConfig")
-	if err == nil && ok {
-		_, u.blockPersisterKafkaProducer, err = util.ConnectToKafka(subtreesKafkaURL)
-		if err != nil {
-			u.logger.Errorf("[BlockValidation] unable to connect to kafka for subtree assembly: %v", err)
-		} else {
-			// start the blockchain subscriber
-			go func() {
-				subscription, err := u.blockchainClient.Subscribe(ctx, "blockpersister")
-				if err != nil {
-					u.logger.Errorf("[BlockValidation] failed starting subtree assembly subscription")
-				}
-
-				var block *model.Block
-				for {
-					select {
-					case <-ctx.Done():
-						u.logger.Infof("[BlockValidation] closing subtree assembly kafka producer")
-						return
-					case notification := <-subscription:
-						if notification.Type == model.NotificationType_Block {
-							hash, err := chainhash.NewHash(notification.Hash)
-							if err != nil {
-								u.logger.Errorf("[BlockValidation] failed to parse block hash from notification: %v", err)
-								continue
-							}
-							block, err = u.blockchainClient.GetBlock(ctx, hash)
-							if err != nil {
-								u.logger.Errorf("[BlockValidation] failed getting block from blockchain service - NOT sending subtree to blockpersister kafka producer")
-							} else if block == nil {
-								u.logger.Errorf("[BlockValidation] block is nil from blockchain service - NOT sending subtree to blockpersister kafka producer")
-							} else {
-
-								u.logger.Debugf("[BlockValidation][%s] processing block into blockpersister kafka producer", block.Hash().String())
-
-								for _, subtreeHash := range block.Subtrees {
-									subtreeBytes := subtreeHash.CloneBytes()
-									u.logger.Debugf("[BlockValidation][%s][%s] processing subtree into blockpersister kafka producer", block.Hash().String(), subtreeHash.String())
-									// Send has a built-in retry mechanism
-									if err := u.blockPersisterKafkaProducer.Send(subtreeBytes, subtreeBytes); err != nil {
-										// TODO - #938 what to do with the error? FSM event?
-										u.logger.Errorf("[BlockValidation][%s][%s] failed to send subtree into blockpersister kafka producer", block.Hash().String(), subtreeHash.String())
-									}
-								}
-							}
-						}
-					}
-				}
-			}()
-		}
-	}
-
-=======
->>>>>>> 3688846f
 	//kafkaBlocksValidateConfigURL, err, ok := gocore.Config().GetURL("kafka_blocksValidateConfig")
 	//if err == nil && ok {
 	//	u.logger.Infof("[BlockValidation] starting block validation Kafka client on address: %s, with %d workers", kafkaBlocksValidateConfigURL.String(), 1)
