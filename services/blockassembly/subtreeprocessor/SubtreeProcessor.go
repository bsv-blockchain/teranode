--- conflicted
+++ resolved
@@ -16,11 +16,7 @@
 	"github.com/bitcoin-sv/ubsv/errors"
 	"github.com/bitcoin-sv/ubsv/model"
 	"github.com/bitcoin-sv/ubsv/stores/blob"
-<<<<<<< HEAD
-=======
-	"github.com/bitcoin-sv/ubsv/stores/txmeta"
 	"github.com/bitcoin-sv/ubsv/stores/utxo"
->>>>>>> 48bb48de
 	utxostore "github.com/bitcoin-sv/ubsv/stores/utxo"
 	"github.com/bitcoin-sv/ubsv/ulogger"
 	"github.com/bitcoin-sv/ubsv/util"
@@ -311,7 +307,7 @@
 	for _, block := range moveDownBlocks {
 		if err := stp.utxoStore.Delete(context.Background(), block.CoinbaseTx.TxIDChainHash()); err != nil {
 			// no need to error out if the key doesn't exist anyway
-			if !errors.Is(err, errors.ErrUtxoNotFound) {
+			if !errors.Is(err, utxo.NewErrTxmetaNotFound(block.CoinbaseTx.TxIDChainHash())) {
 				responseCh <- ResetResponse{
 					MovedDownBlocks: movedDownBlocks,
 					MovedUpBlocks:   movedUpBlocks,
@@ -884,26 +880,11 @@
 		return fmt.Errorf("[SubtreeProcessor][coinbase:%s]error extracting coinbase height via utxo store: %v", block.CoinbaseTx.TxIDChainHash(), err)
 	}
 
-<<<<<<< HEAD
 	if _, err = stp.utxoStore.Create(ctx, block.CoinbaseTx, blockHeight+100); err != nil {
 		// error will be handled below
 		stp.logger.Errorf("[SubtreeProcessor] error storing utxos: %v", err)
 	}
 
-=======
-	if err = stp.utxoStore.Store(ctx, block.CoinbaseTx, blockHeight+100); err != nil {
-		return fmt.Errorf("[SubtreeProcessor][coinbase:%s] error storing utxos: %v", block.CoinbaseTx.TxIDChainHash(), err)
-	}
-
-	if _, err = stp.txMetaStore.Create(ctx, block.CoinbaseTx, blockHeight+100); err != nil {
-		return fmt.Errorf("[SubtreeProcessor][coinbase:%s] error storing txmeta: %v", block.CoinbaseTx.TxIDChainHash(), err)
-	}
-
-	for _, utxo := range utxos {
-		stp.logger.Debugf("[SubtreeProcessor][coinbase:%s] store SUCCESS utxo: %s", block.CoinbaseTx.TxIDChainHash(), utxo.String())
-	}
-
->>>>>>> 48bb48de
 	prometheusSubtreeProcessorProcessCoinbaseTxDuration.Observe(float64(time.Since(startTime).Microseconds()) / 1_000_000)
 
 	return nil
