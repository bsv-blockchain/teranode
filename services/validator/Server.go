package validator

import (
	"bytes"
	"context"
	"fmt"
	"github.com/bitcoin-sv/ubsv/services/blockchain"
	"github.com/bitcoin-sv/ubsv/services/blockchain/blockchain_api"
	"io"
	"log"
	"net/url"
	"os"
	"strings"
	"syscall"
	"time"

	"github.com/bitcoin-sv/ubsv/errors"
	"github.com/bitcoin-sv/ubsv/services/validator/validator_api"
	"github.com/bitcoin-sv/ubsv/stores/utxo"
	"github.com/bitcoin-sv/ubsv/tracing"
	"github.com/bitcoin-sv/ubsv/ulogger"
	"github.com/bitcoin-sv/ubsv/util"
	"github.com/libsv/go-bt/v2"
	"github.com/ordishs/gocore"
	"google.golang.org/grpc"
	"google.golang.org/grpc/codes"
	"google.golang.org/grpc/status"
)

// Server type carries the logger within it
type Server struct {
	validator_api.UnsafeValidatorAPIServer
<<<<<<< HEAD
	validator         Interface
	logger            ulogger.Logger
	utxoStore         utxo.Store
	kafkaSignal       chan os.Signal
	newSubscriptions  chan subscriber
	deadSubscriptions chan subscriber
	subscribers       map[subscriber]bool
	stats             *gocore.Stat
	ctx               context.Context
	blockchainClient  blockchain.ClientI
=======
	validator   Interface
	logger      ulogger.Logger
	utxoStore   utxo.Store
	kafkaSignal chan os.Signal
	stats       *gocore.Stat
	ctx         context.Context
>>>>>>> c96065c4
}

// NewServer will return a server instance with the logger stored within it
func NewServer(logger ulogger.Logger, utxoStore utxo.Store, blockchainClient blockchain.ClientI) *Server {
	initPrometheusMetrics()

	return &Server{
<<<<<<< HEAD
		logger:            logger,
		utxoStore:         utxoStore,
		newSubscriptions:  make(chan subscriber, 10),
		deadSubscriptions: make(chan subscriber, 10),
		subscribers:       make(map[subscriber]bool),
		stats:             gocore.NewStat("validator"),
		blockchainClient:  blockchainClient,
=======
		logger:    logger,
		utxoStore: utxoStore,
		stats:     gocore.NewStat("validator"),
>>>>>>> c96065c4
	}
}

func (v *Server) Health(ctx context.Context) (int, string, error) {
	return 0, "", nil
}

func (v *Server) Init(ctx context.Context) (err error) {
	v.ctx = ctx

	v.validator, err = New(ctx, v.logger, v.utxoStore)
	if err != nil {
		return errors.NewServiceError("could not create validator", err)
	}

	return nil
}

// Start function
func (v *Server) Start(ctx context.Context) error {
<<<<<<< HEAD

	go func() {
		for {
			select {
			case <-ctx.Done():
				v.logger.Infof("[Validator] Stopping channel listeners go routine")
				for sub := range v.subscribers {
					safeClose(sub.done)
				}
				return
			case s := <-v.newSubscriptions:
				v.subscribers[s] = true
				v.logger.Infof("[Validator] New Subscription received from %s (Total=%d).", s.source, len(v.subscribers))

			case s := <-v.deadSubscriptions:
				delete(v.subscribers, s)
				safeClose(s.done)
				v.logger.Infof("[Validator] Subscription removed (Total=%d).", len(v.subscribers))
			}
		}
	}()

	kafkaURL, err, ok := gocore.Config().GetURL("kafka_validatortxsConfig")
	if err == nil && ok {
		v.logger.Debugf("[Validator] Kafka listener starting in URL: %s", kafkaURL.String())
		go v.startKafkaListener(ctx, kafkaURL)
	}

=======
>>>>>>> c96065c4
	// this will block
	if err := util.StartGRPCServer(ctx, v.logger, "validator", func(server *grpc.Server) {
		validator_api.RegisterValidatorAPIServer(server, v)
	}); err != nil {
		return err
	}

	return nil
}

func (v *Server) startKafkaListener(ctx context.Context, kafkaURL *url.URL) {
	workers, _ := gocore.Config().GetInt("validator_kafkaWorkers", 100)
	if workers < 1 {
		// no workers, nothing to do
		return
	}
	v.logger.Infof("[Validator Server] starting Kafka listener")

	consumerRatio := util.GetQueryParamInt(kafkaURL, "consumer_ratio", 8)
	if consumerRatio < 1 {
		consumerRatio = 1
	}

	partitions := util.GetQueryParamInt(kafkaURL, "partitions", 1)

	consumerCount := partitions / consumerRatio
	if consumerCount < 0 {
		consumerCount = 1
	}

	v.logger.Infof("[Validator] starting Kafka on address: %s, with %d consumers and %d workers\n", kafkaURL.String(), consumerCount, workers)

	// TODO (Gokhan): Check error handling
	if err := util.StartKafkaGroupListener(ctx, v.logger, kafkaURL, "blockassembly", nil, consumerCount, true, func(msg util.KafkaMessage) error {
		//startTime := time.Now()
		for v.blockchainClient.GetFSMCurrentState() == blockchain_api.FSMStateType_CATCHINGTXS {
			v.logger.Debugf("[BlockAssembly] Waiting for FSM to finish catching txs")
			time.Sleep(1 * time.Second) // Wait and check again in 1 second
		}

		data, err := NewTxValidationDataFromBytes(msg.Message.Value)
		if err != nil {
			prometheusInvalidTransactions.Inc()
			v.logger.Errorf("[BlockAssembly] Failed to decode kafka message: %s", err)
			return err
		}

		tx, err := bt.NewTxFromBytes(data.Tx)
		if err != nil {
			prometheusInvalidTransactions.Inc()
			v.logger.Errorf("[ProcessTransaction] failed to parse transaction from bytes: %w", err)
			return err
		}

		if err = v.validator.Validate(ctx, tx, uint32(data.Height)); err != nil {
			prometheusInvalidTransactions.Inc()
			v.logger.Errorf("[BlockAssembly] Invalid tx: %s", err)
			return err
		}

		//prometheusProcessedTransactions.Inc()
		//prometheusTransactionDuration.Observe(float64(time.Since(startTime).Microseconds()) / 1_000_000)
		return nil
	}); err != nil {
		v.logger.Errorf("[BlockAssembly] failed to start Kafka listener: %s", err)
	}
}

func (v *Server) Stop(_ context.Context) error {
	if v.kafkaSignal != nil {
		v.kafkaSignal <- syscall.SIGTERM
	}

	return nil
}

func (v *Server) HealthGRPC(_ context.Context, _ *validator_api.EmptyMessage) (*validator_api.HealthResponse, error) {
	start := gocore.CurrentTime()
	defer func() {
		prometheusHealth.Inc()
		v.stats.NewStat("Health", true).AddTime(start)
	}()

	var sb strings.Builder
	errs := make([]error, 0)

	blockHeight := v.validator.GetBlockHeight()
	if blockHeight == 0 {
		err := errors.NewProcessingError("error getting blockHeight from validator: 0")
		errs = append(errs, err)
		_, _ = sb.WriteString(fmt.Sprintf("BlockHeight: BAD: %v\n", err))
	} else {
		_, _ = sb.WriteString(fmt.Sprintf("BlockHeight: GOOD: %d\n", blockHeight))
	}

	if blockHeight <= 0 {
		errs = append(errs, errors.NewProcessingError("blockHeight <= 0"))
		_, _ = sb.WriteString(fmt.Sprintf("BlockHeight: BAD: %d\n", blockHeight))
	} else {
		_, _ = sb.WriteString(fmt.Sprintf("BlockHeight: GOOD: %d\n", blockHeight))
	}

	if len(errs) > 0 {
		return &validator_api.HealthResponse{
			Ok:        false,
			Details:   sb.String(),
			Timestamp: uint32(time.Now().Unix()),
		}, errs[0]
	}

	return &validator_api.HealthResponse{
		Ok:        true,
		Timestamp: uint32(time.Now().Unix()),
	}, nil
}

func (v *Server) ValidateTransactionStream(stream validator_api.ValidatorAPI_ValidateTransactionStreamServer) error {
	_, _, deferFn := tracing.StartTracing(v.ctx, "ValidateTransactionStream",
		tracing.WithParentStat(v.stats),
		tracing.WithHistogram(prometheusValidateTransaction),
	)
	defer deferFn()

	transactionData := bytes.Buffer{}

	for {
		log.Print("waiting to receive more data")

		req, err := stream.Recv()
		if err == io.EOF {
			log.Print("no more data")
			break
		}
		if err != nil {
			prometheusInvalidTransactions.Inc()
			return status.Errorf(codes.Unknown, "cannot receive chunk data: %v", err)
		}

		chunk := req.GetTransactionData()

		_, err = transactionData.Write(chunk)
		if err != nil {
			prometheusInvalidTransactions.Inc()
			return status.Errorf(codes.Internal, "cannot write chunk data: %v", err)
		}
	}

	var tx bt.Tx
	if _, err := tx.ReadFrom(bytes.NewReader(transactionData.Bytes())); err != nil {
		prometheusInvalidTransactions.Inc()
		return status.Errorf(codes.Internal, "cannot read transaction data: %v", err)
	}

	return stream.SendAndClose(&validator_api.ValidateTransactionResponse{
		Valid: true,
	})
}

func (v *Server) ValidateTransaction(ctx context.Context, req *validator_api.ValidateTransactionRequest) (*validator_api.ValidateTransactionResponse, error) {
	ctx, _, deferFn := tracing.StartTracing(ctx, "ValidateTransaction",
		tracing.WithParentStat(v.stats),
		tracing.WithHistogram(prometheusValidateTransaction),
		tracing.WithDebugLogMessage(v.logger, "[ValidateTransaction] called"),
	)
	defer deferFn()

	transactionData := req.GetTransactionData()
	tx, err := bt.NewTxFromBytes(transactionData)
	if err != nil {
		prometheusInvalidTransactions.Inc()
		return &validator_api.ValidateTransactionResponse{
			Valid: false,
		}, status.Errorf(codes.Internal, "cannot read transaction data: %v", err)
	}

	err = v.validator.Validate(ctx, tx, req.BlockHeight)
	if err != nil {
		prometheusInvalidTransactions.Inc()
		return &validator_api.ValidateTransactionResponse{
			Valid: false,
		}, status.Errorf(codes.Internal, "transaction %s is invalid: %v", tx.TxID(), err)
	}

	prometheusTransactionSize.Observe(float64(len(transactionData)))

	return &validator_api.ValidateTransactionResponse{
		Valid: true,
	}, nil
}

func (v *Server) ValidateTransactionBatch(ctx context.Context, req *validator_api.ValidateTransactionBatchRequest) (*validator_api.ValidateTransactionBatchResponse, error) {
	ctx, _, deferFn := tracing.StartTracing(ctx, "ValidateTransactionBatch",
		tracing.WithParentStat(v.stats),
		tracing.WithHistogram(prometheusTransactionValidateBatch),
		tracing.WithDebugLogMessage(v.logger, "[ValidateTransactionBatch] called for %d transactions", len(req.GetTransactions())),
	)
	defer deferFn()

	errReasons := make([]*validator_api.ValidateTransactionError, 0, len(req.GetTransactions()))
	for _, reqItem := range req.GetTransactions() {
		tx, err := v.ValidateTransaction(ctx, reqItem)
		if err != nil {
			if tx != nil {
				errReasons = append(errReasons, &validator_api.ValidateTransactionError{
					TxId:   tx.String(),
					Reason: tx.Reason,
				})
			}
		}
	}

	return &validator_api.ValidateTransactionBatchResponse{
		Valid:   true,
		Reasons: errReasons,
	}, nil
}

func (v *Server) GetBlockHeight(ctx context.Context, _ *validator_api.EmptyMessage) (*validator_api.GetBlockHeightResponse, error) {
	_, _, deferFn := tracing.StartTracing(ctx, "GetBlockHeight",
		tracing.WithParentStat(v.stats),
		tracing.WithDebugLogMessage(v.logger, "[GetBlockHeight] called"),
	)
	defer deferFn()

	blockHeight := v.validator.GetBlockHeight()
	if blockHeight == 0 {
		return nil, status.Errorf(codes.Internal, "cannot get block height: %d", blockHeight)
	}

	return &validator_api.GetBlockHeightResponse{
		Height: blockHeight,
	}, nil
}

func (v *Server) GetMedianBlockTime(ctx context.Context, _ *validator_api.EmptyMessage) (*validator_api.GetMedianBlockTimeResponse, error) {
	_, _, deferFn := tracing.StartTracing(ctx, "GetMedianBlockTime",
		tracing.WithParentStat(v.stats),
		tracing.WithDebugLogMessage(v.logger, "[GetMedianBlockTime] called"),
	)
	defer deferFn()

	medianTime := v.validator.GetMedianBlockTime()
	if medianTime == 0 {
		return nil, status.Errorf(codes.Internal, "cannot get median block time: %d", medianTime)
	}

	return &validator_api.GetMedianBlockTimeResponse{
		MedianTime: medianTime,
	}, nil
}<|MERGE_RESOLUTION|>--- conflicted
+++ resolved
@@ -30,25 +30,13 @@
 // Server type carries the logger within it
 type Server struct {
 	validator_api.UnsafeValidatorAPIServer
-<<<<<<< HEAD
-	validator         Interface
-	logger            ulogger.Logger
-	utxoStore         utxo.Store
-	kafkaSignal       chan os.Signal
-	newSubscriptions  chan subscriber
-	deadSubscriptions chan subscriber
-	subscribers       map[subscriber]bool
-	stats             *gocore.Stat
-	ctx               context.Context
-	blockchainClient  blockchain.ClientI
-=======
-	validator   Interface
-	logger      ulogger.Logger
-	utxoStore   utxo.Store
-	kafkaSignal chan os.Signal
-	stats       *gocore.Stat
-	ctx         context.Context
->>>>>>> c96065c4
+	validator        Interface
+	logger           ulogger.Logger
+	utxoStore        utxo.Store
+	kafkaSignal      chan os.Signal
+	stats            *gocore.Stat
+	ctx              context.Context
+	blockchainClient blockchain.ClientI
 }
 
 // NewServer will return a server instance with the logger stored within it
@@ -56,19 +44,10 @@
 	initPrometheusMetrics()
 
 	return &Server{
-<<<<<<< HEAD
-		logger:            logger,
-		utxoStore:         utxoStore,
-		newSubscriptions:  make(chan subscriber, 10),
-		deadSubscriptions: make(chan subscriber, 10),
-		subscribers:       make(map[subscriber]bool),
-		stats:             gocore.NewStat("validator"),
-		blockchainClient:  blockchainClient,
-=======
-		logger:    logger,
-		utxoStore: utxoStore,
-		stats:     gocore.NewStat("validator"),
->>>>>>> c96065c4
+		logger:           logger,
+		utxoStore:        utxoStore,
+		stats:            gocore.NewStat("validator"),
+		blockchainClient: blockchainClient,
 	}
 }
 
@@ -89,42 +68,17 @@
 
 // Start function
 func (v *Server) Start(ctx context.Context) error {
-<<<<<<< HEAD
-
-	go func() {
-		for {
-			select {
-			case <-ctx.Done():
-				v.logger.Infof("[Validator] Stopping channel listeners go routine")
-				for sub := range v.subscribers {
-					safeClose(sub.done)
-				}
-				return
-			case s := <-v.newSubscriptions:
-				v.subscribers[s] = true
-				v.logger.Infof("[Validator] New Subscription received from %s (Total=%d).", s.source, len(v.subscribers))
-
-			case s := <-v.deadSubscriptions:
-				delete(v.subscribers, s)
-				safeClose(s.done)
-				v.logger.Infof("[Validator] Subscription removed (Total=%d).", len(v.subscribers))
-			}
-		}
-	}()
-
-	kafkaURL, err, ok := gocore.Config().GetURL("kafka_validatortxsConfig")
-	if err == nil && ok {
-		v.logger.Debugf("[Validator] Kafka listener starting in URL: %s", kafkaURL.String())
-		go v.startKafkaListener(ctx, kafkaURL)
-	}
-
-=======
->>>>>>> c96065c4
 	// this will block
 	if err := util.StartGRPCServer(ctx, v.logger, "validator", func(server *grpc.Server) {
 		validator_api.RegisterValidatorAPIServer(server, v)
 	}); err != nil {
 		return err
+	}
+
+	kafkaURL, err, ok := gocore.Config().GetURL("kafka_validatortxsConfig")
+	if err == nil && ok {
+		v.logger.Debugf("[Validator] Kafka listener starting in URL: %s", kafkaURL.String())
+		go v.startKafkaListener(ctx, kafkaURL)
 	}
 
 	return nil
