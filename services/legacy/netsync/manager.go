// Copyright (c) 2013-2017 The btcsuite developers
// Use of this source code is governed by an ISC
// license that can be found in the LICENSE file.

package netsync

import (
	"bytes"
	"container/list"
	"context"
	"math/rand/v2"
	"net"
	"sync"
	"sync/atomic"
	"time"

	"github.com/bitcoin-sv/ubsv/chaincfg"
	"github.com/bitcoin-sv/ubsv/errors"
	"github.com/bitcoin-sv/ubsv/model"
	ubsvblockchain "github.com/bitcoin-sv/ubsv/services/blockchain"
	"github.com/bitcoin-sv/ubsv/services/blockvalidation"
	"github.com/bitcoin-sv/ubsv/services/legacy/blockchain"
	"github.com/bitcoin-sv/ubsv/services/legacy/bsvutil"
	peerpkg "github.com/bitcoin-sv/ubsv/services/legacy/peer"
	"github.com/bitcoin-sv/ubsv/services/legacy/wire"
	"github.com/bitcoin-sv/ubsv/services/subtreevalidation"
	"github.com/bitcoin-sv/ubsv/services/validator"
	"github.com/bitcoin-sv/ubsv/stores/blob"
	utxostore "github.com/bitcoin-sv/ubsv/stores/utxo"
	"github.com/bitcoin-sv/ubsv/tracing"
	"github.com/bitcoin-sv/ubsv/ulogger"
	"github.com/libsv/go-bt/v2"
	"github.com/libsv/go-bt/v2/chainhash"
	"github.com/ordishs/go-utils/expiringmap"
)

const (
	// minInFlightBlocks is the minimum number of blocks that should be
	// in the request queue for headers-first mode before requesting
	// more.
	minInFlightBlocks = 10

	// maxNetworkViolations is the max number of network violations a
	// sync peer can have before a new sync peer is found.
	maxNetworkViolations = 3

	// maxRejectedTxns is the maximum number of rejected transactions
	// hashes to store in memory.
	maxRejectedTxns = 1000

	// maxRequestedBlocks is the maximum number of requested block
	// hashes to store in memory.
	maxRequestedBlocks = wire.MaxInvPerMsg

	// maxRequestedTxns is the maximum number of requested transactions
	// hashes to store in memory.
	maxRequestedTxns = wire.MaxInvPerMsg

	// maxLastBlockTime is the longest time in seconds that we will
	// stay with a sync peer while below the current blockchain height.
	// Set to 3 minutes.
	maxLastBlockTime = 60 * 3 * time.Second

	// syncPeerTickerInterval is how often we check the current
	// syncPeer. Set to 30 seconds.
	syncPeerTickerInterval = 30 * time.Second
)

// zeroHash is the zero-value hash (all zeros).  It is defined as a convenience.
var zeroHash chainhash.Hash

// newPeerMsg signifies a newly connected peer to the block handler.
type newPeerMsg struct {
	peer  *peerpkg.Peer
	reply chan struct{}
}

// blockMsg packages a bitcoin block message and the peer it came from together
// so the block handler has access to that information.
type blockMsg struct {
	block *bsvutil.Block
	peer  *peerpkg.Peer
	reply chan error
}

// invMsg packages a bitcoin inv message and the peer it came from together
// so the block handler has access to that information.
type invMsg struct {
	inv  *wire.MsgInv
	peer *peerpkg.Peer
}

// headersMsg packages a bitcoin headers message and the peer it came from
// together so the block handler has access to that information.
type headersMsg struct {
	headers *wire.MsgHeaders
	peer    *peerpkg.Peer
}

// donePeerMsg signifies a newly disconnected peer to the block handler.
type donePeerMsg struct {
	peer  *peerpkg.Peer
	reply chan struct{}
}

// txMsg packages a bitcoin tx message and the peer it came from together
// so the block handler has access to that information.
type txMsg struct {
	tx    *bsvutil.Tx
	peer  *peerpkg.Peer
	reply chan struct{}
}

// getSyncPeerMsg is a message type to be sent across the message channel for
// retrieving the current sync peer.
type getSyncPeerMsg struct {
	reply chan int32
}

// processBlockResponse is a response sent to the reply channel of a
// processBlockMsg.
type processBlockResponse struct {
	isOrphan bool
	err      error
}

// processBlockMsg is a message type to be sent across the message channel
// for requested a block is processed.  Note this call differs from blockMsg
// above in that blockMsg is intended for blocks that came from peers and have
// extra handling, whereas this message essentially is just a concurrent safe
// way to call ProcessBlock on the internal blockchain instance.
type processBlockMsg struct {
	block *bsvutil.Block
	flags blockchain.BehaviorFlags
	reply chan processBlockResponse
}

// isCurrentMsg is a message type to be sent across the message channel for
// requesting whether or not the sync manager believes it is synced with the
// currently connected peers.
type isCurrentMsg struct {
	reply chan bool
}

// pauseMsg is a message type to be sent across the message channel for
// pausing the sync manager.  This effectively provides the caller with
// exclusive access over the manager until a receive is performed on the
// unpause channel.
type pauseMsg struct {
	unpause <-chan struct{}
}

// headerNode is used as a node in a list of headers that are linked together
// between checkpoints.
type headerNode struct {
	height int32
	hash   *chainhash.Hash
}

// peerSyncState stores additional information that the SyncManager tracks
// about a peer.
type peerSyncState struct {
	syncCandidate   bool
	requestQueue    []*wire.InvVect
	requestedTxns   map[chainhash.Hash]struct{}
	requestedBlocks map[chainhash.Hash]struct{}
}

// syncPeerState stores additional info about the sync peer.
type syncPeerState struct {
	recvBytes         uint64
	recvBytesLastTick uint64
	lastBlockTime     time.Time
	violations        int
	ticks             uint64
}

// validNetworkSpeed checks if the peer is slow and
// returns an integer representing the number of network
// violations the sync peer has.
func (sps *syncPeerState) validNetworkSpeed(minSyncPeerNetworkSpeed uint64) int {
	// Fresh sync peer. We need another tick.
	if sps.ticks == 0 {
		return 0
	}

	// Number of bytes received in the last tick.
	recvDiff := sps.recvBytes - sps.recvBytesLastTick

	// If the peer was below the threshold, mark a violation and return.
	if recvDiff/uint64(syncPeerTickerInterval.Seconds()) < minSyncPeerNetworkSpeed {
		sps.violations++
		return sps.violations
	}

	// No violation found, reset the violation counter.
	sps.violations = 0

	return sps.violations
}

type orphanTxAndParents struct {
	tx      *bt.Tx
	parents map[chainhash.Hash]struct{}
}

// updateNetwork updates the received bytes. Just tracks 2 ticks
// worth of network bandwidth.
func (sps *syncPeerState) updateNetwork(syncPeer *peerpkg.Peer) {
	sps.ticks++
	sps.recvBytesLastTick = sps.recvBytes
	sps.recvBytes = syncPeer.BytesReceived()
}

// SyncManager is used to communicate block related messages with peers. The
// SyncManager is started as by executing Start() in a goroutine. Once started,
// it selects peers to sync from and starts the initial block download. Once the
// chain is in sync, the SyncManager handles incoming block and header
// notifications and relays announcements of new blocks to peers.
type SyncManager struct {
	ctx          context.Context
	logger       ulogger.Logger
	peerNotifier PeerNotifier
	started      int32
	shutdown     int32
	chain        *blockchain.BlockChain
<<<<<<< HEAD
	// txMemPool      *mempool.TxPool
	chainParams *chaincfg.Params
	// progressLogger *blockProgressLogger
	msgChan chan interface{}
	wg      sync.WaitGroup
	quit    chan struct{}
=======
	orphanTxs    *expiringmap.ExpiringMap[chainhash.Hash, *orphanTxAndParents]
	chainParams  *chaincfg.Params
	msgChan      chan interface{}
	wg           sync.WaitGroup
	quit         chan struct{}
>>>>>>> 87e591cf

	// UBSV services
	blockchainClient  ubsvblockchain.ClientI
	validationClient  validator.Interface
	utxoStore         utxostore.Store
	subtreeStore      blob.Store
	subtreeValidation subtreevalidation.Interface
	blockValidation   blockvalidation.Interface

	// These fields should only be accessed from the blockHandler thread.
	rejectedTxns    map[chainhash.Hash]struct{}
	requestedTxns   map[chainhash.Hash]struct{}
	requestedBlocks map[chainhash.Hash]struct{}
	syncPeer        *peerpkg.Peer
	syncPeerState   *syncPeerState
	peerStates      map[*peerpkg.Peer]*peerSyncState

	// The following fields are used for headers-first mode.
	headersFirstMode bool
	headerList       *list.List
	startHeader      *list.Element
	nextCheckpoint   *chaincfg.Checkpoint

	// An optional fee estimator.
	//feeEstimator *mempool.FeeEstimator

	// minSyncPeerNetworkSpeed is the minimum speed allowed for
	// a sync peer.
	minSyncPeerNetworkSpeed uint64
}

// resetHeaderState sets the headers-first mode state to values appropriate for
// syncing from a new peer.
func (sm *SyncManager) resetHeaderState(newestHash *chainhash.Hash, newestHeight int32) {
	sm.headersFirstMode = false
	sm.headerList.Init()
	sm.startHeader = nil

	// When there is a next checkpoint, add an entry for the latest known
	// block into the header pool.  This allows the next downloaded header
	// to prove it links to the chain properly.
	if sm.nextCheckpoint != nil {
		node := headerNode{height: newestHeight, hash: newestHash}
		sm.headerList.PushBack(&node)
	}
}

// findNextHeaderCheckpoint returns the next checkpoint after the passed height.
// It returns nil when there is not one either because the height is already
// later than the final checkpoint or some other reason such as disabled
// checkpoints.
func (sm *SyncManager) findNextHeaderCheckpoint(height int32) *chaincfg.Checkpoint {
	checkpoints := sm.chainParams.Checkpoints
	if len(checkpoints) == 0 {
		return nil
	}

	// There is no next checkpoint if the height is already after the final
	// checkpoint.
	finalCheckpoint := &checkpoints[len(checkpoints)-1]
	if height >= finalCheckpoint.Height {
		return nil
	}

	// Find the next checkpoint.
	nextCheckpoint := finalCheckpoint
	for i := len(checkpoints) - 2; i >= 0; i-- {
		if height >= checkpoints[i].Height {
			break
		}
		nextCheckpoint = &checkpoints[i]
	}
	return nextCheckpoint
}

// startSync will choose the best peer among the available candidate peers to
// download/sync the blockchain from.  When syncing is already running, it
// simply returns.  It also examines the candidates for any which are no longer
// candidates and removes them as needed.
func (sm *SyncManager) startSync() {
	// Return now if we're already syncing.
	if sm.syncPeer != nil {
		return
	}

	bestBlockHeader, bestBlockHeaderMeta, err := sm.blockchainClient.GetBestBlockHeader(sm.ctx)
	if err != nil {
		sm.logger.Errorf("Failed to get best block header: %v", err)
		return
	}

	bestPeers := make([]*peerpkg.Peer, 0)
	okPeers := make([]*peerpkg.Peer, 0)
	for peer, state := range sm.peerStates {
		if !state.syncCandidate {
			continue
		}

		// Add any peers on the same block to okPeers. These should
		// only be used as a last resort.
		if peer.LastBlock() == int32(bestBlockHeaderMeta.Height) {
			okPeers = append(okPeers, peer)
			continue
		}

		// Remove sync candidate peers that are no longer candidates due
		// to passing their latest known block.
		if peer.LastBlock() < int32(bestBlockHeaderMeta.Height) {
			state.syncCandidate = false
			continue
		}

		// Append each good peer to bestPeers for selection later.
		bestPeers = append(bestPeers, peer)
	}

	var bestPeer *peerpkg.Peer

	// Try to select a random peer that is at a higher block height,
	// if that is not available, then use a random peer at the same
	// height and hope they find blocks.
	if len(bestPeers) > 0 {
		// #nosec G404
		bestPeer = bestPeers[rand.IntN(len(bestPeers))]
	} else if len(okPeers) > 0 {
		// #nosec G404
		bestPeer = okPeers[rand.IntN(len(okPeers))]
	}

	// Start syncing from the best peer if one was selected.
	if bestPeer != nil {
		// Clear the requestedBlocks if the sync peer changes, otherwise
		// we may ignore blocks we need that the last sync peer failed
		// to send.
		sm.requestedBlocks = make(map[chainhash.Hash]struct{})

		locator, err := sm.blockchainClient.GetBlockLocator(sm.ctx, bestBlockHeader.Hash(), bestBlockHeaderMeta.Height)
		if err != nil {
			sm.logger.Errorf("Failed to get block locator for the latest block: %v", err)
			return
		}

		sm.logger.Infof("Syncing to block height %d from peer %v", bestPeer.LastBlock(), bestPeer.Addr())

		// When the current height is less than a known checkpoint we
		// can use block headers to learn about which blocks comprise
		// the chain up to the checkpoint and perform less validation
		// for them.  This is possible since each header contains the
		// hash of the previous header and a merkle root.  Therefore, if
		// we validate all of the received headers linked together
		// properly and the checkpoint hashes match, we can be sure the
		// hashes for the blocks in between are accurate.  Further, once
		// the full blocks are downloaded, the merkle root is computed
		// and compared against the value in the header which proves the
		// full block hasn't been tampered with.
		//
		// Once we have passed the final checkpoint, or checkpoints are
		// disabled, use standard inv messages learn about the blocks
		// and fully validate them.  Finally, regression test mode does
		// not support the headers-first approach so do normal block
		// downloads when in regression test mode.
		if sm.nextCheckpoint != nil &&
			int32(bestBlockHeaderMeta.Height) < sm.nextCheckpoint.Height &&
			sm.chainParams != &chaincfg.RegressionNetParams {

			err = bestPeer.PushGetHeadersMsg(locator, sm.nextCheckpoint.Hash)
			if err != nil {
				sm.logger.Warnf("Failed to send getheaders message to peer %s: %v", bestPeer.Addr(), err)
				return
			}
			sm.headersFirstMode = true
			sm.logger.Infof("Downloading headers for blocks %d to %d from peer %s", bestBlockHeaderMeta.Height+1, sm.nextCheckpoint.Height, bestPeer.Addr())
		} else {
			err = bestPeer.PushGetBlocksMsg(locator, &zeroHash)
			if err != nil {
				sm.logger.Warnf("Failed to send getblocks message to peer %s: %v", bestPeer.Addr(), err)
				return
			}
		}

		bestPeer.SetSyncPeer(true)
		sm.syncPeer = bestPeer
		sm.syncPeerState = &syncPeerState{
			lastBlockTime:     time.Now(),
			recvBytes:         bestPeer.BytesReceived(),
			recvBytesLastTick: uint64(0),
		}
	} else {
		sm.logger.Warnf("No sync peer candidates available")
	}
}

// SyncHeight returns latest known block being synced to.
func (sm *SyncManager) SyncHeight() uint64 {
	if sm.syncPeer == nil {
		return 0
	}

	return uint64(sm.topBlock())
}

// isSyncCandidate returns whether or not the peer is a candidate to consider
// syncing from.
func (sm *SyncManager) isSyncCandidate(peer *peerpkg.Peer) bool {
	// Typically a peer is not a candidate for sync if it's not a full node,
	// however regression test is special in that the regression tool is
	// not a full node and still needs to be considered a sync candidate.
	if sm.chainParams == &chaincfg.RegressionNetParams {
		// The peer is not a candidate if it's not coming from localhost
		// or the hostname can't be determined for some reason.
		host, _, err := net.SplitHostPort(peer.Addr())
		if err != nil {
			return false
		}

		if host != "127.0.0.1" && host != "localhost" {
			return false
		}
	} else {
		// The peer is not a candidate for sync if it's not a full
		// node.
		nodeServices := peer.Services()
		if nodeServices&wire.SFNodeNetwork != wire.SFNodeNetwork {
			return false
		}
	}

	// Candidate if all checks passed.
	return true
}

// handleNewPeerMsg deals with new peers that have signalled they may
// be considered as a sync peer (they have already successfully negotiated).  It
// also starts syncing if needed.  It is invoked from the syncHandler goroutine.
func (sm *SyncManager) handleNewPeerMsg(peer *peerpkg.Peer) {
	// Ignore if in the process of shutting down.
	if atomic.LoadInt32(&sm.shutdown) != 0 {
		return
	}

	sm.logger.Infof("New valid peer %s (%s)", peer, peer.UserAgent())

	// Initialize the peer state
	isSyncCandidate := sm.isSyncCandidate(peer)

	sm.peerStates[peer] = &peerSyncState{
		syncCandidate:   isSyncCandidate,
		requestedTxns:   make(map[chainhash.Hash]struct{}),
		requestedBlocks: make(map[chainhash.Hash]struct{}),
	}

	// Start syncing by choosing the best candidate if needed.
	if isSyncCandidate && sm.syncPeer == nil {
		sm.startSync()
	}
}

// handleCheckSyncPeer selects a new sync peer.
func (sm *SyncManager) handleCheckSyncPeer() {
	if atomic.LoadInt32(&sm.shutdown) != 0 {
		return
	}

	// If we don't have a sync peer, then there is nothing to do.
	if sm.syncPeer == nil {
		// GOKHAN: here check if it is nil, we can end the process of
		// interval?
		return
	}

	// Update network stats at the end of this tick.
	defer sm.syncPeerState.updateNetwork(sm.syncPeer)

	// Check network speed of the sync peer and its last block time. If we're currently
	// flushing the cache skip this round.
	if (sm.syncPeerState.validNetworkSpeed(sm.minSyncPeerNetworkSpeed) < maxNetworkViolations) &&
		(time.Since(sm.syncPeerState.lastBlockTime) <= maxLastBlockTime) {
		return
	}

	// Don't update sync peers if you have all the available blocks.
	_, bestBlockHeaderMeta, err := sm.blockchainClient.GetBestBlockHeader(sm.ctx)
	if err != nil {
		sm.logger.Errorf("Failed to get best block header: %v", err)
		return
	}

	if sm.topBlock() == int32(bestBlockHeaderMeta.Height) {
		// Update the time and violations to prevent disconnects.
		sm.syncPeerState.lastBlockTime = time.Now()
		sm.syncPeerState.violations = 0
		return
	}

	state, exists := sm.peerStates[sm.syncPeer]
	if !exists {
		return
	}

	sm.clearRequestedState(state)
	sm.updateSyncPeer(state)
}

// topBlock returns the best chains top block height
func (sm *SyncManager) topBlock() int32 {
	if sm.syncPeer.LastBlock() > sm.syncPeer.StartingHeight() {
		return sm.syncPeer.LastBlock()
	}

	return sm.syncPeer.StartingHeight()
}

// handleDonePeerMsg deals with peers that have signalled they are done.  It
// removes the peer as a candidate for syncing and in the case where it was
// the current sync peer, attempts to select a new best peer to sync from.  It
// is invoked from the syncHandler goroutine.
func (sm *SyncManager) handleDonePeerMsg(peer *peerpkg.Peer) {
	state, exists := sm.peerStates[peer]
	if !exists {
		sm.logger.Debugf("Received done peer message for unknown peer %s", peer)
		return
	}

	// Remove the peer from the list of candidate peers.
	delete(sm.peerStates, peer)

	sm.logger.Infof("Lost peer %s", peer)

	// Cleanup state of requested items.
	sm.clearRequestedState(state)

	// Fetch a new sync peer if this is the sync peer.
	if peer == sm.syncPeer {
		sm.updateSyncPeer(state)
	}
}

// clearRequestedState removes requested transactions
// and blocks from the global map.
func (sm *SyncManager) clearRequestedState(state *peerSyncState) {
	// Remove requested transactions from the global map so that they will
	// be fetched from elsewhere next time we get an inv.
	for txHash := range state.requestedTxns {
		delete(sm.requestedTxns, txHash)
	}

	// Remove requested blocks from the global map so that they will be
	// fetched from elsewhere next time we get an inv.
	for blockHash := range state.requestedBlocks {
		delete(sm.requestedBlocks, blockHash)
	}
}

// updateSyncPeer picks a new peer to sync from.
func (sm *SyncManager) updateSyncPeer(state *peerSyncState) {
	sm.logger.Infof("Updating sync peer, last block: %v, violations: %v", sm.syncPeerState.lastBlockTime, sm.syncPeerState.violations)

	// Disconnect from the misbehaving peer.
	sm.syncPeer.Disconnect()

	// Attempt to find a new peer to sync from
	// Also, reset the headers-first state.
	sm.syncPeer.SetSyncPeer(false)
	sm.syncPeer = nil
	sm.syncPeerState = nil

	bestBlockHeader, bestBlockHeaderMeta, err := sm.blockchainClient.GetBestBlockHeader(sm.ctx)
	if err != nil {
		// TODO we should return an error here to the caller
		sm.logger.Errorf("Failed to get best block header: %v", err)
		return
	}

	if sm.headersFirstMode {
		sm.resetHeaderState(bestBlockHeader.Hash(), int32(bestBlockHeaderMeta.Height))
	}

	sm.startSync()
}

// handleTxMsg handles transaction messages from all peers.
func (sm *SyncManager) handleTxMsg(tmsg *txMsg) {
	peer := tmsg.peer
	state, exists := sm.peerStates[peer]
	if !exists {
		sm.logger.Warnf("Received tx message from unknown peer %s", peer)
		return
	}

	// NOTE: BitcoinJ, and possibly other wallets, don't follow the spec of
	// sending an inventory message and allowing the remote peer to decide
	// whether or not they want to request the transaction via a getdata
	// message.  Unfortunately, the reference implementation permits
	// unrequested data, so it has allowed wallets that don't follow the
	// spec to proliferate.  While this is not ideal, there is no check here
	// to disconnect peers for sending unsolicited transactions to provide
	// interoperability.
	txHash := tmsg.tx.Hash()

	// Ignore transactions that we have already rejected.  Do not
	// send a reject message here because if the transaction was already
	// rejected, the transaction was unsolicited.
	if _, exists = sm.rejectedTxns[*txHash]; exists {
		sm.logger.Debugf("Ignoring unsolicited previously rejected transaction %v from %s", txHash, peer)
		return
	}

	// Validate the transaction using the validation service
	buf := bytes.NewBuffer(make([]byte, 0, tmsg.tx.MsgTx().SerializeSize()))
	_ = tmsg.tx.MsgTx().Serialize(buf)
	btTx, err := bt.NewTxFromBytes(buf.Bytes())

	err = sm.validationClient.Validate(sm.ctx, btTx, uint32(sm.topBlock()))

	// Remove transaction from request maps. Either the mempool/chain
	// already knows about it and as such we shouldn't have any more
	// instances of trying to fetch it, or we failed to insert and thus
	// we'll retry next time we get an inv.
	delete(state.requestedTxns, *txHash)
	delete(sm.requestedTxns, *txHash)

	if err != nil {
<<<<<<< HEAD
		// Do not request this transaction again until a new block
		// has been processed.
		sm.rejectedTxns[*txHash] = struct{}{}
		sm.limitMap(sm.rejectedTxns, maxRejectedTxns)

		// When the error is a rule error, it means the transaction was
		// simply rejected as opposed to something actually going wrong,
		// so log it as such.  Otherwise, something really did go wrong,
		// so log it as an actual error.
		sm.logger.Errorf("Failed to process transaction %v: %v", txHash, err)

		// Convert the error into an appropriate reject message and send it.
		// TODO better rejection code and message from the error
		peer.PushRejectMsg(wire.CmdTx, wire.RejectInvalid, "rejected", txHash, false)

		return
=======
		if errors.Is(err, errors.ErrTxMissingParent) {
			// this is an orphan transaction, we will accept it when the parent comes in
			// first check if the transaction already exists in the orphan pool, otherwise add it
			if _, orphanTxExists := sm.orphanTxs.Get(*txHash); !orphanTxExists {
				sm.logger.Debugf("Orphan transaction %v from %s", txHash, peer)

				// create a map of the parents of the transaction for faster lookups
				txParents := make(map[chainhash.Hash]struct{})
				for _, input := range tmsg.tx.MsgTx().TxIn {
					txParents[input.PreviousOutPoint.Hash] = struct{}{}
				}

				sm.orphanTxs.Set(*txHash, &orphanTxAndParents{
					tx:      btTx,
					parents: txParents,
				})
			}

			return
		} else {
			// Do not request this transaction again until a new block
			// has been processed.
			sm.rejectedTxns[*txHash] = struct{}{}
			sm.limitMap(sm.rejectedTxns, maxRejectedTxns)

			// When the error is a rule error, it means the transaction was
			// simply rejected as opposed to something actually going wrong,
			// so log it as such.  Otherwise, something really did go wrong,
			// so log it as an actual error.
			sm.logger.Errorf("Failed to process transaction %v: %v", txHash, err)

			// Convert the error into an appropriate reject message and send it.
			// TODO better rejection code and message from the error
			peer.PushRejectMsg(wire.CmdTx, wire.RejectInvalid, "rejected", txHash, false)

			return
		}
>>>>>>> 87e591cf
	}

	// acceptedTxs also should contain any orphan transactions that were accepted when this transaction was processed
	acceptedTxs := []*chainhash.Hash{btTx.TxIDChainHash()}

	// process any orphan transactions that were waiting for this transaction to be accepted
	// this is a recursive call, but the orphan pool should be limited in size
	sm.processOrphanTransactions(sm.ctx, btTx.TxIDChainHash(), &acceptedTxs)

	if len(acceptedTxs) > 0 {
		sm.peerNotifier.AnnounceNewTransactions(acceptedTxs)
	}
}

// processOrphanTransactions recursively processes orphan transactions that were waiting for a transaction to be accepted
func (sm *SyncManager) processOrphanTransactions(ctx context.Context, txHash *chainhash.Hash, acceptedTxs *[]*chainhash.Hash) {
	// check whether any transaction in the orphan pool has this transaction as a parent
	_, _, deferFn := tracing.StartTracing(ctx, "processOrphanTransactions")
	defer deferFn()

	// first we get all the orphan transactions, this will not block the orphan tx pool while processing
	orphanTxs := sm.orphanTxs.Items()

	for _, orphanTx := range orphanTxs {
		// check if the orphan transaction has this transaction as a parent
		if _, ok := orphanTx.parents[*txHash]; !ok {
			continue
		}

		// validate the orphan transaction
		// nolint:gosec
		err := sm.validationClient.Validate(sm.ctx, orphanTx.tx, uint32(sm.topBlock()))
		if err != nil {
			if errors.Is(err, errors.ErrTxMissingParent) {
				// silently exit, we will accept this transaction when the parent comes in
				continue
			}

			// if the transaction was rejected, we will not process any of the orphan transactions that were waiting for it
			sm.logger.Errorf("Failed to process orphan transaction %v: %v", txHash, err)

			continue
		}

		// add the orphan transaction to the list of accepted transactions
		*acceptedTxs = append(*acceptedTxs, orphanTx.tx.TxIDChainHash())

		// remove the orphan transaction from the orphan pool
		sm.orphanTxs.Delete(*txHash)

		// process any orphan transactions that were waiting for this transaction to be accepted
		sm.processOrphanTransactions(ctx, orphanTx.tx.TxIDChainHash(), acceptedTxs)
	}
}

// isCurrent returns whether the sync manager believes it is synced with the chain.
// this function is a rewrite of the function in the original bsvd blockchain package
func (sm *SyncManager) isCurrent(bestBlockHeaderMeta *model.BlockHeaderMeta) bool {
	// Not current if the latest main (best) chain height is before the
	// latest known good checkpoint (when checkpoints are enabled).
	checkpoint := &sm.chainParams.Checkpoints[len(sm.chainParams.Checkpoints)-1]
	if checkpoint != nil && int32(bestBlockHeaderMeta.Height) < checkpoint.Height {
		return false
	}

	// Not current if the latest best block has a timestamp before 24 hours
	// ago.
	//
	// The chain appears to be current if none of the checks reported
	// otherwise.
	//minus24Hours := b.timeSource.AdjustedTime().Add(-24 * time.Hour).Unix()
	minus24Hours := time.Now().Add(-24 * time.Hour).Unix()
	return int64(bestBlockHeaderMeta.Timestamp) >= minus24Hours
}

// current returns true if we believe we are synced with our peers, false if we
// still have blocks to check
func (sm *SyncManager) current() bool {
	_, bestBlockHeaderMeta, err := sm.blockchainClient.GetBestBlockHeader(sm.ctx)
	if err != nil {
		sm.logger.Errorf("failed to get best block header: %v", err)
		return false
	}

	if !sm.isCurrent(bestBlockHeaderMeta) {
		return false
	}

	// if blockChain thinks we are current, and we have no syncPeer, it is probably right.
	if sm.syncPeer == nil {
		return true
	}

	// No matter what the chain thinks, if we are below the block we are syncing to we are not current.
	if int32(bestBlockHeaderMeta.Height) < sm.syncPeer.LastBlock() {
		return false
	}

	return true
}

// handleBlockMsg handles block messages from all peers.
func (sm *SyncManager) handleBlockMsg(bmsg *blockMsg) error {
	peer := bmsg.peer
	state, exists := sm.peerStates[peer]
	if !exists {
		return errors.NewServiceError("Received block message from unknown peer %s", peer)
	}

	// If we didn't ask for this block then the peer is misbehaving.
	blockHash := bmsg.block.Hash()
	if _, exists = state.requestedBlocks[*blockHash]; !exists {
		// The regression test intentionally sends some blocks twice
		// to test duplicate block insertion fails.  Don't disconnect
		// the peer or ignore the block when we're in regression test
		// mode, in this case, so the chain code is actually fed the
		// duplicate blocks.
		if sm.chainParams != &chaincfg.RegressionNetParams {
			peer.Disconnect()
			return errors.NewServiceError("Got unrequested block %v from %s -- disconnected", blockHash, peer)
		}
	}

	// When in headers-first mode, if the block matches the hash of the
	// first header in the list of headers that are being fetched, it's
	// eligible for less validation since the headers have already been
	// verified to link together and are valid up to the next checkpoint.
	// Also, remove the list entry for all blocks except the checkpoint
	// since it is needed to verify the next round of headers links
	// properly.
	isCheckpointBlock := false
	behaviorFlags := blockchain.BFNone
	if sm.headersFirstMode {
		firstNodeEl := sm.headerList.Front()
		if firstNodeEl != nil {
			firstNode := firstNodeEl.Value.(*headerNode)
			if blockHash.IsEqual(firstNode.hash) {
				behaviorFlags |= blockchain.BFFastAdd
				if firstNode.hash.IsEqual(sm.nextCheckpoint.Hash) {
					isCheckpointBlock = true
				} else {
					sm.headerList.Remove(firstNodeEl)
				}
			}
		}
	}

	// Remove block from request maps. Either chain will know about it and
	// so we shouldn't have any more instances of trying to fetch it, or we
	// will fail the insert, and thus we'll retry next time we get an inv.
	delete(state.requestedBlocks, *blockHash)
	delete(sm.requestedBlocks, *blockHash)

	// TODO: this should be only done when Legacy Sync mode is active
	// if not in Legacy Sync mode, we need to potentially download the block,
	// promote block to the block validation via kafka (p2p -> blockvalidation message),
	// without calling HandleBlockDirect. Such that it doesn't interfere with the operation of block validation.
	err := sm.HandleBlockDirect(sm.ctx, bmsg.peer, bmsg.block)
	if err != nil {
		// log.Printf("SAO %v", err)
		time.Sleep(5 * time.Second)
		panic(err)
		// if !(errors.Is(err, errors.ErrServiceError) || errors.Is(err, errors.ErrStorageError)) {
		// 	peer.PushRejectMsg(wire.CmdBlock, wire.RejectInvalid, "block rejected", blockHash, false)
		// }
		// TODO - find a better way to handle this rather than panic
		// should be an ubsv error
		// return err
	}

	// Meta-data about the new block this peer is reporting. We use this
	// below to update this peer's latest block height and the heights of
	// other peers based on their last announced block hash. This allows us
	// to dynamically update the block heights of peers, avoiding stale
	// heights when looking for a new sync peer. Upon acceptance of a block
	// or recognition of an orphan, we also use this information to update
	// the block heights over other peers who's invs may have been ignored
	// if we are actively syncing while the chain is not yet current or
	// who may have lost the lock announcement race.
	var heightUpdate int32
	var blkHashUpdate *chainhash.Hash

	if peer == sm.syncPeer {
		sm.syncPeerState.lastBlockTime = time.Now()
	}

	// When the block is not an orphan, log information about it and update the chain state.
	sm.logger.Infof("Accepted block %v", blockHash)

	// Update this peer's latest block height, for future potential sync node candidacy.
	bestBlockHeader, bestBlockHeaderMeta, err := sm.blockchainClient.GetBestBlockHeader(sm.ctx)
	if err != nil {
		return errors.NewServiceError("failed to get best block header", err)
	}
	heightUpdate = int32(bestBlockHeaderMeta.Height)
	blkHashUpdate = bestBlockHeader.Hash()

	// Clear the rejected transactions.
	sm.rejectedTxns = make(map[chainhash.Hash]struct{})

	// Update the block height for this peer. But only send a message to
	// the server for updating peer heights if this is an orphan or our
	// chain is "current". This avoids sending a spammy amount of messages
	// if we're syncing the chain from scratch.
	if blkHashUpdate != nil && heightUpdate != 0 {
		peer.UpdateLastBlockHeight(heightUpdate)
		sm.logger.Infof("Peer %s reports new height %d, current %v", peer.Addr(), heightUpdate, sm.current())
		if sm.current() { // used to check for isOrphan || sm.current()
			go sm.peerNotifier.UpdatePeerHeights(blkHashUpdate, heightUpdate, peer)

			// Since we are current, we can tell FSM to transition to RUN
			// Blockchain client will check if miner is registered, if so it will send Mine event, and FSM will transition to Mine
			if err = sm.blockchainClient.Run(sm.ctx); err != nil {
				sm.logger.Errorf("[Sync Manager] failed to send FSM RUN event %v", err)
			}
		}
	}

	// This is headers-first mode, so if the block is not a checkpoint
	// request more blocks using the header list when the request queue is
	// getting short.
	if !isCheckpointBlock {
		if sm.startHeader != nil &&
			len(state.requestedBlocks) < minInFlightBlocks {
			sm.fetchHeaderBlocks()
		}
		return nil
	}

	// This is headers-first mode and the block is a checkpoint.  When
	// there is a next checkpoint, get the next round of headers by asking
	// for headers starting from the block after this one up to the next
	// checkpoint.
	prevHeight := sm.nextCheckpoint.Height
	prevHash := sm.nextCheckpoint.Hash
	sm.nextCheckpoint = sm.findNextHeaderCheckpoint(prevHeight)
	if sm.nextCheckpoint != nil {
		locator := blockchain.BlockLocator([]*chainhash.Hash{prevHash})
		err = peer.PushGetHeadersMsg(locator, sm.nextCheckpoint.Hash)
		if err != nil {
			return errors.NewServiceError("failed to send getheaders message to peer %s", peer.Addr(), err)
		}

		if sm.syncPeer != nil {
			sm.logger.Infof(
				"Downloading headers for blocks %d to %d from peer %s",
				prevHeight+1,
				sm.nextCheckpoint.Height,
				sm.syncPeer.Addr(),
			)
		}
		return nil
	}

	// This is headers-first mode, the block is a checkpoint, and there are
	// no more checkpoints, so switch to normal mode by requesting blocks
	// from the block after this one up to the end of the chain (zero hash).
	sm.headersFirstMode = false
	sm.headerList.Init()
	sm.logger.Infof("Reached the final checkpoint -- switching to normal mode")
	locator := blockchain.BlockLocator([]*chainhash.Hash{blockHash})
	err = peer.PushGetBlocksMsg(locator, &zeroHash)
	if err != nil {
		return errors.NewServiceError("Failed to send getblocks message to peer %s", peer.Addr(), err)
	}

	return nil
}

// fetchHeaderBlocks creates and sends a request to the syncPeer for the next
// list of blocks to be downloaded based on the current list of headers.
func (sm *SyncManager) fetchHeaderBlocks() {
	// Nothing to do if there is no sync peer.
	if sm.syncPeer == nil {
		sm.logger.Warnf("fetchHeaderBlocks called with no sync peer")
		return
	}

	// Nothing to do if there is no start header.
	if sm.startHeader == nil {
		sm.logger.Warnf("fetchHeaderBlocks called with no start header")
		return
	}

	// Build up a getdata request for the list of blocks the headers
	// describe.  The size hint will be limited to wire.MaxInvPerMsg by
	// the function, so no need to double check it here.
	getDataMessage := wire.NewMsgGetDataSizeHint(uint(sm.headerList.Len()))
	numRequested := 0
	for e := sm.startHeader; e != nil; e = e.Next() {
		node, ok := e.Value.(*headerNode)
		if !ok {
			sm.logger.Warnf("Header list node type is not a headerNode")
			continue
		}

		iv := wire.NewInvVect(wire.InvTypeBlock, node.hash)
		haveInv, err := sm.haveInventory(iv)
		if err != nil {
			sm.logger.Warnf("Unexpected failure when checking for "+
				"existing inventory during header block "+
				"fetch: %v", err)
		}
		if !haveInv {
			peerState := sm.peerStates[sm.syncPeer]

			sm.requestedBlocks[*node.hash] = struct{}{}
			peerState.requestedBlocks[*node.hash] = struct{}{}

			_ = getDataMessage.AddInvVect(iv)
			numRequested++
		}
		sm.startHeader = e.Next()
		if numRequested >= wire.MaxInvPerMsg {
			break
		}
	}
	if len(getDataMessage.InvList) > 0 {
		sm.syncPeer.QueueMessage(getDataMessage, nil)
	}
}

// handleHeadersMsg handles block header messages from all peers.  Headers are
// requested when performing a headers-first sync.
func (sm *SyncManager) handleHeadersMsg(hmsg *headersMsg) {
	peer := hmsg.peer
	_, exists := sm.peerStates[peer]
	if !exists {
		sm.logger.Warnf("Received headers message from unknown peer %s", peer)
		return
	}

	// The remote peer is misbehaving if we didn't request headers.
	msg := hmsg.headers
	numHeaders := len(msg.Headers)
	if !sm.headersFirstMode {
		sm.logger.Warnf("Got %d unrequested headers from %s -- disconnecting", numHeaders, peer.Addr())
		peer.Disconnect()
		return
	}

	// Nothing to do for an empty headers message.
	if numHeaders == 0 {
		return
	}

	// Process all of the received headers ensuring each one connects to the
	// previous and that checkpoints match.
	receivedCheckpoint := false
	var finalHash *chainhash.Hash
	for _, blockHeader := range msg.Headers {
		blockHash := blockHeader.BlockHash()
		finalHash = &blockHash

		// Ensure there is a previous header to compare against.
		prevNodeEl := sm.headerList.Back()
		if prevNodeEl == nil {
			sm.logger.Warnf("Header list does not contain a previous element as expected -- disconnecting peer")
			peer.Disconnect()
			return
		}

		// Ensure the header properly connects to the previous one and
		// add it to the list of headers.
		node := headerNode{hash: &blockHash}
		prevNode := prevNodeEl.Value.(*headerNode)
		if prevNode.hash.IsEqual(&blockHeader.PrevBlock) {
			node.height = prevNode.height + 1
			e := sm.headerList.PushBack(&node)
			if sm.startHeader == nil {
				sm.startHeader = e
			}
		} else {
			sm.logger.Warnf("Received block header that does not "+
				"properly connect to the chain from peer %s "+
				"-- disconnecting", peer.Addr())
			peer.Disconnect()
			return
		}

		// Verify the header at the next checkpoint height matches.
		if node.height == sm.nextCheckpoint.Height {
			if node.hash.IsEqual(sm.nextCheckpoint.Hash) {
				receivedCheckpoint = true
				sm.logger.Infof("Verified downloaded block "+
					"header against checkpoint at height "+
					"%d/hash %s", node.height, node.hash)
			} else {
				sm.logger.Warnf("Block header at height %d/hash "+
					"%s from peer %s does NOT match "+
					"expected checkpoint hash of %s -- "+
					"disconnecting", node.height,
					node.hash, peer.Addr(),
					sm.nextCheckpoint.Hash)
				peer.Disconnect()
				return
			}
			break
		}
	}

	// When this header is a checkpoint, switch to fetching the blocks for
	// all of the headers since the last checkpoint.
	if receivedCheckpoint {
		// Since the first entry of the list is always the final block
		// that is already in the database and is only used to ensure
		// the next header links properly, it must be removed before
		// fetching the blocks.
		sm.headerList.Remove(sm.headerList.Front())
		sm.logger.Infof("Received %v block headers: Fetching blocks", sm.headerList.Len())
		sm.fetchHeaderBlocks()
		return
	}

	// This header is not a checkpoint, so request the next batch of
	// headers starting from the latest known header and ending with the
	// next checkpoint.
	locator := blockchain.BlockLocator([]*chainhash.Hash{finalHash})
	err := peer.PushGetHeadersMsg(locator, sm.nextCheckpoint.Hash)
	if err != nil {
		sm.logger.Warnf("Failed to send getheaders message to peer %s: %v", peer.Addr(), err)
		return
	}
}

// haveInventory returns whether the inventory represented by the passed
// inventory vector is known.  This includes checking all the various places
// inventory can be when it is in different states such as blocks that are part
// of the main chain, on a side chain, in the orphan pool, and transactions that
// are in the memory pool (either the main pool or orphan pool).
func (sm *SyncManager) haveInventory(invVect *wire.InvVect) (bool, error) {
	switch invVect.Type {
	case wire.InvTypeBlock:
		// check whether this block exists in the blockchain service
		return sm.blockchainClient.GetBlockExists(sm.ctx, &invVect.Hash)

	case wire.InvTypeTx:
		// check whether this transaction exists in the utxo store
		// which means it has been processed completely at our end
		utxo, err := sm.utxoStore.Get(sm.ctx, &invVect.Hash, []string{"fee"})
		if err != nil {
			if errors.Is(err, errors.ErrTxNotFound) {
				return false, nil
			}
			return false, err
		}

		return utxo != nil, nil
	}

	// The requested inventory is is an unsupported type, so just claim
	// it is known to avoid requesting it.
	return true, nil
}

// handleInvMsg handles inv messages from all peers.
// We examine the inventory advertised by the remote peer and act accordingly.
func (sm *SyncManager) handleInvMsg(imsg *invMsg) {
	peer := imsg.peer
	state, exists := sm.peerStates[peer]
	if !exists {
		sm.logger.Warnf("Received inv message from unknown peer %s", peer)
		return
	}

	// Attempt to find the final block in the inventory list.  There may
	// not be one.
	lastBlock := -1
	invVects := imsg.inv.InvList
	for i := len(invVects) - 1; i >= 0; i-- {
		if invVects[i].Type == wire.InvTypeBlock {
			lastBlock = i
			break
		}
	}

	// If we are current, send a RUN event to the FSM
	if sm.current() {
		if err := sm.blockchainClient.Run(sm.ctx); err != nil {
			sm.logger.Errorf("[Sync Manager] failed to send FSM RUN event %v", err)
		}
	}

	// If this inv contains a block announcement, and this isn't coming from
	// our current sync peer or we're current, then update the last
	// announced block for this peer. We'll use this information later to
	// update the heights of peers based on blocks we've accepted that they
	// previously announced.
	if lastBlock != -1 && (peer != sm.syncPeer || sm.current()) {
		peer.UpdateLastAnnouncedBlock(&invVects[lastBlock].Hash)
	}

	// Ignore invs from peers that aren't the sync if we are not current.
	// Helps prevent fetching a mass of orphans.
	if peer != sm.syncPeer && !sm.current() {
		return
	}

	// If our chain is current and a peer announces a block we already
	// know of, then update their current block height.
	if lastBlock != -1 && sm.current() {
		_, blockHeaderMeta, err := sm.blockchainClient.GetBlockHeader(sm.ctx, &invVects[lastBlock].Hash)
		if err == nil {
			peer.UpdateLastBlockHeight(int32(blockHeaderMeta.Height))
		}
	}

	// by default, we do not process transactions
	// only when we are in the running state we process transactions
	processTransactions := false

	fsmState, err := sm.blockchainClient.GetFSMCurrentState(sm.ctx)
	if err != nil {
		sm.logger.Errorf("Failed to get current FSM state: %v", err)
	} else if fsmState != nil && *fsmState == ubsvblockchain.FSMStateRUNNING {
		processTransactions = true
	}

	// Request the advertised inventory if we don't already have it.  Also,
	// request parent blocks of orphans if we receive one we already have.
	// Finally, attempt to detect potential stalls due to long side chains
	// we already have and request more blocks to prevent them.
	for i, iv := range invVects {
		// Ignore unsupported inventory types.
		switch iv.Type {
		case wire.InvTypeBlock:
		case wire.InvTypeTx:
			if !processTransactions {
				// If we are not in running state, we are not interested in transactions
				continue
			}
		default:
			continue
		}

		// Add the inventory to the cache of known inventory
		// for the peer.
		peer.AddKnownInventory(iv)

		// Ignore inventory when we're in headers-first mode.
		if sm.headersFirstMode {
			continue
		}

		// Request the inventory if we don't already have it.
		haveInv, err := sm.haveInventory(iv)
		if err != nil {
			sm.logger.Warnf("Unexpected failure when checking for "+
				"existing inventory during inv message "+
				"processing: %v", err)
			continue
		}
		if !haveInv {
			if iv.Type == wire.InvTypeTx {
				// Skip the transaction if it has already been rejected.
				if _, exists := sm.rejectedTxns[iv.Hash]; exists {
					continue
				}
			}

			// Add it to the request queue.
			state.requestQueue = append(state.requestQueue, iv)
			continue
		}

		if iv.Type == wire.InvTypeBlock {
			// We already have the final block advertised by this inventory message, so force a request for more.  This
			// should only happen if we're on a really long side chain.
			if i == lastBlock {
				// Request blocks after this one up to the final one the remote peer knows about (zero stop hash).
				locator, err := sm.blockchainClient.GetBlockLocator(sm.ctx, &iv.Hash, 0)
				if err != nil {
					sm.logger.Errorf("Failed to get block locator for the block hash %s, %v", iv.Hash.String(), err)
				} else {
					_ = peer.PushGetBlocksMsg(locator, &zeroHash)
				}
			}
		}
	}

	// Request as much as possible at once.  Anything that won't fit into
	// the request will be requested on the next inv message.
	numRequested := 0
	gdmsg := wire.NewMsgGetData()
	requestQueue := state.requestQueue
	for len(requestQueue) != 0 {
		iv := requestQueue[0]
		requestQueue[0] = nil
		requestQueue = requestQueue[1:]

		switch iv.Type {
		case wire.InvTypeBlock:
			// Request the block if there is not already a pending
			// request.
			if _, exists := sm.requestedBlocks[iv.Hash]; !exists {
				sm.requestedBlocks[iv.Hash] = struct{}{}
				sm.limitMap(sm.requestedBlocks, maxRequestedBlocks)
				state.requestedBlocks[iv.Hash] = struct{}{}

				_ = gdmsg.AddInvVect(iv)
				numRequested++
			}

		case wire.InvTypeTx:
			// Request the transaction if there is not already a
			// pending request.
			if _, exists := sm.requestedTxns[iv.Hash]; !exists {
				sm.requestedTxns[iv.Hash] = struct{}{}
				sm.limitMap(sm.requestedTxns, maxRequestedTxns)
				state.requestedTxns[iv.Hash] = struct{}{}

				_ = gdmsg.AddInvVect(iv)
				numRequested++
			}
		}

		if numRequested >= wire.MaxInvPerMsg {
			break
		}
	}
	state.requestQueue = requestQueue
	if len(gdmsg.InvList) > 0 {
		peer.QueueMessage(gdmsg, nil)
	}
}

// limitMap is a helper function for maps that require a maximum limit by
// evicting a random transaction if adding a new value would cause it to
// overflow the maximum allowed.
func (sm *SyncManager) limitMap(m map[chainhash.Hash]struct{}, limit int) {
	if len(m)+1 > limit {
		// Remove a random entry from the map.  For most compilers, Go's
		// range statement iterates starting at a random item although
		// that is not 100% guaranteed by the spec.  The iteration order
		// is not important here because an adversary would have to be
		// able to pull off preimage attacks on the hashing function in
		// order to target eviction of specific entries anyways.
		for txHash := range m {
			delete(m, txHash)
			return
		}
	}
}

// blockHandler is the main handler for the sync manager.  It must be run as a
// goroutine.  It processes block and inv messages in a separate goroutine
// from the peer handlers so the block (MsgBlock) messages are handled by a
// single thread without needing to lock memory data structures.  This is
// important because the sync manager controls which blocks are needed and how
// the fetching should proceed.
func (sm *SyncManager) blockHandler() {
	ticker := time.NewTicker(syncPeerTickerInterval)
	defer ticker.Stop()

out:
	for {
		select {
		case <-ticker.C:
			sm.handleCheckSyncPeer()
		case m := <-sm.msgChan:
			// whenever legacy receives a message, check if we are current
			if sm.current() {
				currentState, err := sm.blockchainClient.GetFSMCurrentState(sm.ctx)
				if err != nil {
					sm.logger.Errorf("[SyncManager] failed to get fsm current state")
				}

				// we reached current in legacy, and current FSM state is not Running, send RUN event
				if currentState != nil && *currentState != ubsvblockchain.FSMStateRUNNING {
					sm.logger.Infof("[SyncManager] Legacy reached current, sending RUN event to FSM")
					if err = sm.blockchainClient.Run(sm.ctx); err != nil {
						sm.logger.Infof("[Sync Manager] failed to send FSM RUN event %v", err)
					}
				}
			}

			switch msg := m.(type) {
			case *newPeerMsg:
				sm.handleNewPeerMsg(msg.peer)
				if msg.reply != nil {
					msg.reply <- struct{}{}
				}

			case *txMsg:
				// TODO - if we are in Legacy Sync mode, should we ignore this message?
				sm.handleTxMsg(msg)
				if msg.reply != nil {
					msg.reply <- struct{}{}
				}

			case *blockMsg:
				err := sm.handleBlockMsg(msg)
				if msg.reply != nil {
					msg.reply <- err
				}

			case *invMsg:
				sm.handleInvMsg(msg)

			case *headersMsg:
				sm.handleHeadersMsg(msg)

			case *donePeerMsg:
				sm.handleDonePeerMsg(msg.peer)
				if msg.reply != nil {
					msg.reply <- struct{}{}
				}

			case getSyncPeerMsg:
				var peerID int32

				if sm.syncPeer != nil {
					peerID = sm.syncPeer.ID()
				}
				msg.reply <- peerID

			case isCurrentMsg:
				msg.reply <- sm.current()

			case pauseMsg:
				// Wait until the sender unpauses the manager.
				<-msg.unpause

			default:
				sm.logger.Warnf("Invalid message type in block handler: %T", msg)
			}

		case <-sm.quit:
			break out
		}
	}

	sm.wg.Done()
	sm.logger.Infof("Block handler done")
}

// handleBlockchainNotification handles notifications from blockchain.  It does
// things such as request orphan block parents and relay accepted blocks to
// connected peers.
func (sm *SyncManager) handleBlockchainNotification(notification *ubsvblockchain.Notification) {
	switch notification.Type {
	// A block has been accepted into the blockchain.  Relay it to other
	// peers.
	case model.NotificationType_Block:
		// Don't relay if we are not current. Other peers that are
		// current should already know about it.
		if !sm.current() {
			return
		}
		hash, err := chainhash.NewHash(notification.Hash)
		if err != nil {
			sm.logger.Errorf("Failed to create hash from block: %v", err)
			return
		}

		blockHeader, _, err := sm.blockchainClient.GetBlockHeader(sm.ctx, hash)
		if err != nil {
			sm.logger.Errorf("Failed to get block %v: %v", notification.Hash, err)
			return
		}

		// Generate the inventory vector and relay it.
		iv := wire.NewInvVect(wire.InvTypeBlock, hash)
		sm.peerNotifier.RelayInventory(iv, blockHeader.ToWireBlockHeader())
	}
}

// NewPeer informs the sync manager of a newly active peer.
func (sm *SyncManager) NewPeer(peer *peerpkg.Peer, done chan struct{}) {
	// Ignore if we are shutting down.
	if atomic.LoadInt32(&sm.shutdown) != 0 {
		done <- struct{}{}
		return
	}
	sm.msgChan <- &newPeerMsg{peer: peer, reply: done}
}

// QueueTx adds the passed transaction message and peer to the block handling
// queue. Responds to the done channel argument after the tx message is
// processed.
func (sm *SyncManager) QueueTx(tx *bsvutil.Tx, peer *peerpkg.Peer, done chan struct{}) {
	// Don't accept more transactions if we're shutting down.
	if atomic.LoadInt32(&sm.shutdown) != 0 {
		done <- struct{}{}
		return
	}

	sm.msgChan <- &txMsg{tx: tx, peer: peer, reply: done}
}

// QueueBlock adds the passed block message and peer to the block handling
// queue. Responds to the done channel argument after the block message is
// processed.
func (sm *SyncManager) QueueBlock(block *bsvutil.Block, peer *peerpkg.Peer, done chan error) {
	// Don't accept more blocks if we're shutting down.
	if atomic.LoadInt32(&sm.shutdown) != 0 {
		done <- nil
		return
	}

	sm.msgChan <- &blockMsg{block: block, peer: peer, reply: done}
}

// QueueInv adds the passed inv message and peer to the block handling queue.
func (sm *SyncManager) QueueInv(inv *wire.MsgInv, peer *peerpkg.Peer) {
	// No channel handling here because peers do not need to block on inv
	// messages.
	if atomic.LoadInt32(&sm.shutdown) != 0 {
		return
	}

	sm.msgChan <- &invMsg{inv: inv, peer: peer}
}

// QueueHeaders adds the passed headers message and peer to the block handling
// queue.
func (sm *SyncManager) QueueHeaders(headers *wire.MsgHeaders, peer *peerpkg.Peer) {
	// No channel handling here because peers do not need to block on
	// headers messages.
	if atomic.LoadInt32(&sm.shutdown) != 0 {
		return
	}

	sm.msgChan <- &headersMsg{headers: headers, peer: peer}
}

// DonePeer informs the blockmanager that a peer has disconnected.
func (sm *SyncManager) DonePeer(peer *peerpkg.Peer, done chan struct{}) {
	// Ignore if we are shutting down.
	if atomic.LoadInt32(&sm.shutdown) != 0 {
		done <- struct{}{}
		return
	}

	sm.msgChan <- &donePeerMsg{peer: peer, reply: done}
}

// Start begins the core block handler which processes block and inv messages.
func (sm *SyncManager) Start() {
	// Already started?
	if atomic.AddInt32(&sm.started, 1) != 1 {
		return
	}

	sm.logger.Infof("Starting sync manager")
	sm.wg.Add(1)
	go sm.blockHandler()
}

// Stop gracefully shuts down the sync manager by stopping all asynchronous
// handlers and waiting for them to finish.
func (sm *SyncManager) Stop() error {
	if atomic.AddInt32(&sm.shutdown, 1) != 1 {
		sm.logger.Warnf("Sync manager is already in the process of " +
			"shutting down")
		return nil
	}

	sm.logger.Infof("Sync manager shutting down")
	close(sm.quit)
	sm.wg.Wait()
	return nil
}

// SyncPeerID returns the ID of the current sync peer, or 0 if there is none.
func (sm *SyncManager) SyncPeerID() int32 {
	reply := make(chan int32)
	sm.msgChan <- getSyncPeerMsg{reply: reply}
	return <-reply
}

// IsCurrent returns whether the sync manager believes it is synced with
// the connected peers.
func (sm *SyncManager) IsCurrent() bool {
	reply := make(chan bool)
	sm.msgChan <- isCurrentMsg{reply: reply}
	return <-reply
}

// Pause pauses the sync manager until the returned channel is closed.
//
// Note that while paused, all peer and block processing is halted.  The
// message sender should avoid pausing the sync manager for long durations.
func (sm *SyncManager) Pause() chan<- struct{} {
	c := make(chan struct{})
	sm.msgChan <- pauseMsg{c}
	return c
}

// New constructs a new SyncManager. Use Start to begin processing asynchronous
// block, tx, and inv updates.
func New(ctx context.Context, logger ulogger.Logger, blockchainClient ubsvblockchain.ClientI,
	validationClient validator.Interface, utxoStore utxostore.Store, subtreeStore blob.Store,
	subtreeValidation subtreevalidation.Interface, blockValidation blockvalidation.Interface,
	config *Config) (*SyncManager, error) {

	sm := SyncManager{
		ctx:          ctx,
		peerNotifier: config.PeerNotifier,
		chain:        config.Chain,
		//txMemPool:     config.TxMemPool,
		orphanTxs:       expiringmap.New[chainhash.Hash, *orphanTxAndParents](10 * time.Minute),
		chainParams:     config.ChainParams,
		rejectedTxns:    make(map[chainhash.Hash]struct{}),
		requestedTxns:   make(map[chainhash.Hash]struct{}),
		requestedBlocks: make(map[chainhash.Hash]struct{}),
		peerStates:      make(map[*peerpkg.Peer]*peerSyncState),
		//progressLogger:  newBlockProgressLogger("Processed", log),
		msgChan:    make(chan interface{}, config.MaxPeers*3),
		headerList: list.New(),
		quit:       make(chan struct{}),
		//feeEstimator:            config.FeeEstimator,
		minSyncPeerNetworkSpeed: config.MinSyncPeerNetworkSpeed,

		// ubsv stores etc.
		logger:            logger,
		blockchainClient:  blockchainClient,
		validationClient:  validationClient,
		utxoStore:         utxoStore,
		subtreeStore:      subtreeStore,
		subtreeValidation: subtreeValidation,
		blockValidation:   blockValidation,
	}

	// set an eviction function for orphan transactions
	// this will be called when an orphan transaction is evicted from the map
	sm.orphanTxs.WithEvictionFunction(func(txHash chainhash.Hash, orphanTx *orphanTxAndParents) bool {
		sm.logger.Infof("evicting orphan transaction %v", txHash)

		// try to process one last time
		// nolint:gosec
		if err := sm.validationClient.Validate(sm.ctx, orphanTx.tx, uint32(sm.topBlock())); err != nil {
			sm.logger.Errorf("failed to validate orphan transaction when evicting %v: %v", txHash, err)
		}

		return true
	})

	bestBlockHeader, bestBlockHeaderMeta, err := sm.blockchainClient.GetBestBlockHeader(ctx)
	if err != nil {
		return nil, err
	}

	if !config.DisableCheckpoints {
		// Initialize the next checkpoint based on the current height.
		sm.nextCheckpoint = sm.findNextHeaderCheckpoint(int32(bestBlockHeaderMeta.Height))
		if sm.nextCheckpoint != nil {
			sm.resetHeaderState(bestBlockHeader.Hash(), int32(bestBlockHeaderMeta.Height))
		}
	} else {
		sm.logger.Infof("Checkpoints are disabled")
	}

	// sm.chain.Subscribe(sm.handleBlockchainNotification)
	// subscribe to blockchain notifications
	blockchainSubscriptionCh, err := sm.blockchainClient.Subscribe(ctx, "legacy-sync-manager")
	if err != nil {
		return nil, err
	}

	go func() {
		for {
			select {
			case notification := <-blockchainSubscriptionCh:
				sm.handleBlockchainNotification(notification)
			case <-sm.quit:
				return
			case <-ctx.Done():
				return
			}
		}
	}()

	return &sm, nil
}<|MERGE_RESOLUTION|>--- conflicted
+++ resolved
@@ -224,20 +224,11 @@
 	started      int32
 	shutdown     int32
 	chain        *blockchain.BlockChain
-<<<<<<< HEAD
-	// txMemPool      *mempool.TxPool
-	chainParams *chaincfg.Params
-	// progressLogger *blockProgressLogger
-	msgChan chan interface{}
-	wg      sync.WaitGroup
-	quit    chan struct{}
-=======
 	orphanTxs    *expiringmap.ExpiringMap[chainhash.Hash, *orphanTxAndParents]
 	chainParams  *chaincfg.Params
 	msgChan      chan interface{}
 	wg           sync.WaitGroup
 	quit         chan struct{}
->>>>>>> 87e591cf
 
 	// UBSV services
 	blockchainClient  ubsvblockchain.ClientI
@@ -262,7 +253,7 @@
 	nextCheckpoint   *chaincfg.Checkpoint
 
 	// An optional fee estimator.
-	//feeEstimator *mempool.FeeEstimator
+	// feeEstimator *mempool.FeeEstimator
 
 	// minSyncPeerNetworkSpeed is the minimum speed allowed for
 	// a sync peer.
@@ -304,12 +295,15 @@
 
 	// Find the next checkpoint.
 	nextCheckpoint := finalCheckpoint
+
 	for i := len(checkpoints) - 2; i >= 0; i-- {
 		if height >= checkpoints[i].Height {
 			break
 		}
+
 		nextCheckpoint = &checkpoints[i]
 	}
+
 	return nextCheckpoint
 }
 
@@ -330,7 +324,9 @@
 	}
 
 	bestPeers := make([]*peerpkg.Peer, 0)
+
 	okPeers := make([]*peerpkg.Peer, 0)
+
 	for peer, state := range sm.peerStates {
 		if !state.syncCandidate {
 			continue
@@ -402,14 +398,15 @@
 		if sm.nextCheckpoint != nil &&
 			int32(bestBlockHeaderMeta.Height) < sm.nextCheckpoint.Height &&
 			sm.chainParams != &chaincfg.RegressionNetParams {
-
 			err = bestPeer.PushGetHeadersMsg(locator, sm.nextCheckpoint.Hash)
 			if err != nil {
 				sm.logger.Warnf("Failed to send getheaders message to peer %s: %v", bestPeer.Addr(), err)
 				return
 			}
+
 			sm.headersFirstMode = true
-			sm.logger.Infof("Downloading headers for blocks %d to %d from peer %s", bestBlockHeaderMeta.Height+1, sm.nextCheckpoint.Height, bestPeer.Addr())
+
+			sm.logger.Infof("startSync - Downloading headers for blocks %d to %d from peer %s", bestBlockHeaderMeta.Height+1, sm.nextCheckpoint.Height, bestPeer.Addr())
 		} else {
 			err = bestPeer.PushGetBlocksMsg(locator, &zeroHash)
 			if err != nil {
@@ -529,6 +526,7 @@
 		// Update the time and violations to prevent disconnects.
 		sm.syncPeerState.lastBlockTime = time.Now()
 		sm.syncPeerState.violations = 0
+
 		return
 	}
 
@@ -621,6 +619,7 @@
 // handleTxMsg handles transaction messages from all peers.
 func (sm *SyncManager) handleTxMsg(tmsg *txMsg) {
 	peer := tmsg.peer
+
 	state, exists := sm.peerStates[peer]
 	if !exists {
 		sm.logger.Warnf("Received tx message from unknown peer %s", peer)
@@ -648,8 +647,15 @@
 	// Validate the transaction using the validation service
 	buf := bytes.NewBuffer(make([]byte, 0, tmsg.tx.MsgTx().SerializeSize()))
 	_ = tmsg.tx.MsgTx().Serialize(buf)
+
 	btTx, err := bt.NewTxFromBytes(buf.Bytes())
-
+	if err != nil {
+		sm.logger.Errorf("Failed to create transaction from bytes: %v", err)
+		return
+	}
+	// TODO what to do with transactions coming in out of order?
+	// the old node put them into the orphan mempool and accepted them when the parent came in
+	// TODO should we be sending these transactions to the propagation service (Kafka), instead of Validation?
 	err = sm.validationClient.Validate(sm.ctx, btTx, uint32(sm.topBlock()))
 
 	// Remove transaction from request maps. Either the mempool/chain
@@ -660,24 +666,6 @@
 	delete(sm.requestedTxns, *txHash)
 
 	if err != nil {
-<<<<<<< HEAD
-		// Do not request this transaction again until a new block
-		// has been processed.
-		sm.rejectedTxns[*txHash] = struct{}{}
-		sm.limitMap(sm.rejectedTxns, maxRejectedTxns)
-
-		// When the error is a rule error, it means the transaction was
-		// simply rejected as opposed to something actually going wrong,
-		// so log it as such.  Otherwise, something really did go wrong,
-		// so log it as an actual error.
-		sm.logger.Errorf("Failed to process transaction %v: %v", txHash, err)
-
-		// Convert the error into an appropriate reject message and send it.
-		// TODO better rejection code and message from the error
-		peer.PushRejectMsg(wire.CmdTx, wire.RejectInvalid, "rejected", txHash, false)
-
-		return
-=======
 		if errors.Is(err, errors.ErrTxMissingParent) {
 			// this is an orphan transaction, we will accept it when the parent comes in
 			// first check if the transaction already exists in the orphan pool, otherwise add it
@@ -715,7 +703,7 @@
 
 			return
 		}
->>>>>>> 87e591cf
+
 	}
 
 	// acceptedTxs also should contain any orphan transactions that were accepted when this transaction was processed
@@ -786,8 +774,9 @@
 	//
 	// The chain appears to be current if none of the checks reported
 	// otherwise.
-	//minus24Hours := b.timeSource.AdjustedTime().Add(-24 * time.Hour).Unix()
+	// minus24Hours := b.timeSource.AdjustedTime().Add(-24 * time.Hour).Unix()
 	minus24Hours := time.Now().Add(-24 * time.Hour).Unix()
+
 	return int64(bestBlockHeaderMeta.Timestamp) >= minus24Hours
 }
 
@@ -820,6 +809,7 @@
 // handleBlockMsg handles block messages from all peers.
 func (sm *SyncManager) handleBlockMsg(bmsg *blockMsg) error {
 	peer := bmsg.peer
+
 	state, exists := sm.peerStates[peer]
 	if !exists {
 		return errors.NewServiceError("Received block message from unknown peer %s", peer)
@@ -848,12 +838,15 @@
 	// properly.
 	isCheckpointBlock := false
 	behaviorFlags := blockchain.BFNone
+
 	if sm.headersFirstMode {
 		firstNodeEl := sm.headerList.Front()
 		if firstNodeEl != nil {
 			firstNode := firstNodeEl.Value.(*headerNode)
+
 			if blockHash.IsEqual(firstNode.hash) {
 				behaviorFlags |= blockchain.BFFastAdd
+
 				if firstNode.hash.IsEqual(sm.nextCheckpoint.Hash) {
 					isCheckpointBlock = true
 				} else {
@@ -896,6 +889,7 @@
 	// if we are actively syncing while the chain is not yet current or
 	// who may have lost the lock announcement race.
 	var heightUpdate int32
+
 	var blkHashUpdate *chainhash.Hash
 
 	if peer == sm.syncPeer {
@@ -923,6 +917,7 @@
 	if blkHashUpdate != nil && heightUpdate != 0 {
 		peer.UpdateLastBlockHeight(heightUpdate)
 		sm.logger.Infof("Peer %s reports new height %d, current %v", peer.Addr(), heightUpdate, sm.current())
+
 		if sm.current() { // used to check for isOrphan || sm.current()
 			go sm.peerNotifier.UpdatePeerHeights(blkHashUpdate, heightUpdate, peer)
 
@@ -942,6 +937,7 @@
 			len(state.requestedBlocks) < minInFlightBlocks {
 			sm.fetchHeaderBlocks()
 		}
+
 		return nil
 	}
 
@@ -951,9 +947,11 @@
 	// checkpoint.
 	prevHeight := sm.nextCheckpoint.Height
 	prevHash := sm.nextCheckpoint.Hash
+
 	sm.nextCheckpoint = sm.findNextHeaderCheckpoint(prevHeight)
 	if sm.nextCheckpoint != nil {
 		locator := blockchain.BlockLocator([]*chainhash.Hash{prevHash})
+
 		err = peer.PushGetHeadersMsg(locator, sm.nextCheckpoint.Hash)
 		if err != nil {
 			return errors.NewServiceError("failed to send getheaders message to peer %s", peer.Addr(), err)
@@ -961,12 +959,13 @@
 
 		if sm.syncPeer != nil {
 			sm.logger.Infof(
-				"Downloading headers for blocks %d to %d from peer %s",
+				"handleBlockMsg - Downloading headers for blocks %d to %d from peer %s",
 				prevHeight+1,
 				sm.nextCheckpoint.Height,
 				sm.syncPeer.Addr(),
 			)
 		}
+
 		return nil
 	}
 
@@ -976,8 +975,10 @@
 	sm.headersFirstMode = false
 	sm.headerList.Init()
 	sm.logger.Infof("Reached the final checkpoint -- switching to normal mode")
+
 	locator := blockchain.BlockLocator([]*chainhash.Hash{blockHash})
 	err = peer.PushGetBlocksMsg(locator, &zeroHash)
+
 	if err != nil {
 		return errors.NewServiceError("Failed to send getblocks message to peer %s", peer.Addr(), err)
 	}
@@ -1005,6 +1006,7 @@
 	// the function, so no need to double check it here.
 	getDataMessage := wire.NewMsgGetDataSizeHint(uint(sm.headerList.Len()))
 	numRequested := 0
+
 	for e := sm.startHeader; e != nil; e = e.Next() {
 		node, ok := e.Value.(*headerNode)
 		if !ok {
@@ -1013,12 +1015,14 @@
 		}
 
 		iv := wire.NewInvVect(wire.InvTypeBlock, node.hash)
+
 		haveInv, err := sm.haveInventory(iv)
 		if err != nil {
 			sm.logger.Warnf("Unexpected failure when checking for "+
 				"existing inventory during header block "+
 				"fetch: %v", err)
 		}
+
 		if !haveInv {
 			peerState := sm.peerStates[sm.syncPeer]
 
@@ -1028,11 +1032,14 @@
 			_ = getDataMessage.AddInvVect(iv)
 			numRequested++
 		}
+
 		sm.startHeader = e.Next()
+
 		if numRequested >= wire.MaxInvPerMsg {
 			break
 		}
 	}
+
 	if len(getDataMessage.InvList) > 0 {
 		sm.syncPeer.QueueMessage(getDataMessage, nil)
 	}
@@ -1042,6 +1049,7 @@
 // requested when performing a headers-first sync.
 func (sm *SyncManager) handleHeadersMsg(hmsg *headersMsg) {
 	peer := hmsg.peer
+
 	_, exists := sm.peerStates[peer]
 	if !exists {
 		sm.logger.Warnf("Received headers message from unknown peer %s", peer)
@@ -1051,9 +1059,11 @@
 	// The remote peer is misbehaving if we didn't request headers.
 	msg := hmsg.headers
 	numHeaders := len(msg.Headers)
+
 	if !sm.headersFirstMode {
 		sm.logger.Warnf("Got %d unrequested headers from %s -- disconnecting", numHeaders, peer.Addr())
 		peer.Disconnect()
+
 		return
 	}
 
@@ -1065,7 +1075,9 @@
 	// Process all of the received headers ensuring each one connects to the
 	// previous and that checkpoints match.
 	receivedCheckpoint := false
+
 	var finalHash *chainhash.Hash
+
 	for _, blockHeader := range msg.Headers {
 		blockHash := blockHeader.BlockHash()
 		finalHash = &blockHash
@@ -1075,16 +1087,19 @@
 		if prevNodeEl == nil {
 			sm.logger.Warnf("Header list does not contain a previous element as expected -- disconnecting peer")
 			peer.Disconnect()
+
 			return
 		}
 
 		// Ensure the header properly connects to the previous one and
 		// add it to the list of headers.
 		node := headerNode{hash: &blockHash}
+
 		prevNode := prevNodeEl.Value.(*headerNode)
 		if prevNode.hash.IsEqual(&blockHeader.PrevBlock) {
 			node.height = prevNode.height + 1
 			e := sm.headerList.PushBack(&node)
+
 			if sm.startHeader == nil {
 				sm.startHeader = e
 			}
@@ -1093,6 +1108,7 @@
 				"properly connect to the chain from peer %s "+
 				"-- disconnecting", peer.Addr())
 			peer.Disconnect()
+
 			return
 		}
 
@@ -1100,6 +1116,7 @@
 		if node.height == sm.nextCheckpoint.Height {
 			if node.hash.IsEqual(sm.nextCheckpoint.Hash) {
 				receivedCheckpoint = true
+
 				sm.logger.Infof("Verified downloaded block "+
 					"header against checkpoint at height "+
 					"%d/hash %s", node.height, node.hash)
@@ -1111,8 +1128,10 @@
 					node.hash, peer.Addr(),
 					sm.nextCheckpoint.Hash)
 				peer.Disconnect()
+
 				return
 			}
+
 			break
 		}
 	}
@@ -1127,6 +1146,7 @@
 		sm.headerList.Remove(sm.headerList.Front())
 		sm.logger.Infof("Received %v block headers: Fetching blocks", sm.headerList.Len())
 		sm.fetchHeaderBlocks()
+
 		return
 	}
 
@@ -1134,6 +1154,7 @@
 	// headers starting from the latest known header and ending with the
 	// next checkpoint.
 	locator := blockchain.BlockLocator([]*chainhash.Hash{finalHash})
+
 	err := peer.PushGetHeadersMsg(locator, sm.nextCheckpoint.Hash)
 	if err != nil {
 		sm.logger.Warnf("Failed to send getheaders message to peer %s: %v", peer.Addr(), err)
@@ -1160,6 +1181,7 @@
 			if errors.Is(err, errors.ErrTxNotFound) {
 				return false, nil
 			}
+
 			return false, err
 		}
 
@@ -1175,6 +1197,7 @@
 // We examine the inventory advertised by the remote peer and act accordingly.
 func (sm *SyncManager) handleInvMsg(imsg *invMsg) {
 	peer := imsg.peer
+
 	state, exists := sm.peerStates[peer]
 	if !exists {
 		sm.logger.Warnf("Received inv message from unknown peer %s", peer)
@@ -1185,6 +1208,7 @@
 	// not be one.
 	lastBlock := -1
 	invVects := imsg.inv.InvList
+
 	for i := len(invVects) - 1; i >= 0; i-- {
 		if invVects[i].Type == wire.InvTypeBlock {
 			lastBlock = i
@@ -1266,8 +1290,10 @@
 			sm.logger.Warnf("Unexpected failure when checking for "+
 				"existing inventory during inv message "+
 				"processing: %v", err)
+
 			continue
 		}
+
 		if !haveInv {
 			if iv.Type == wire.InvTypeTx {
 				// Skip the transaction if it has already been rejected.
@@ -1278,6 +1304,7 @@
 
 			// Add it to the request queue.
 			state.requestQueue = append(state.requestQueue, iv)
+
 			continue
 		}
 
@@ -1301,6 +1328,7 @@
 	numRequested := 0
 	gdmsg := wire.NewMsgGetData()
 	requestQueue := state.requestQueue
+
 	for len(requestQueue) != 0 {
 		iv := requestQueue[0]
 		requestQueue[0] = nil
@@ -1313,6 +1341,7 @@
 			if _, exists := sm.requestedBlocks[iv.Hash]; !exists {
 				sm.requestedBlocks[iv.Hash] = struct{}{}
 				sm.limitMap(sm.requestedBlocks, maxRequestedBlocks)
+
 				state.requestedBlocks[iv.Hash] = struct{}{}
 
 				_ = gdmsg.AddInvVect(iv)
@@ -1324,7 +1353,9 @@
 			// pending request.
 			if _, exists := sm.requestedTxns[iv.Hash]; !exists {
 				sm.requestedTxns[iv.Hash] = struct{}{}
+
 				sm.limitMap(sm.requestedTxns, maxRequestedTxns)
+
 				state.requestedTxns[iv.Hash] = struct{}{}
 
 				_ = gdmsg.AddInvVect(iv)
@@ -1336,7 +1367,9 @@
 			break
 		}
 	}
+
 	state.requestQueue = requestQueue
+
 	if len(gdmsg.InvList) > 0 {
 		peer.QueueMessage(gdmsg, nil)
 	}
@@ -1456,15 +1489,15 @@
 // things such as request orphan block parents and relay accepted blocks to
 // connected peers.
 func (sm *SyncManager) handleBlockchainNotification(notification *ubsvblockchain.Notification) {
-	switch notification.Type {
-	// A block has been accepted into the blockchain.  Relay it to other
-	// peers.
-	case model.NotificationType_Block:
+	if notification.Type == model.NotificationType_Block {
+		// A block has been accepted into the blockchain.  Relay it to other
+		// peers.
 		// Don't relay if we are not current. Other peers that are
 		// current should already know about it.
 		if !sm.current() {
 			return
 		}
+
 		hash, err := chainhash.NewHash(notification.Hash)
 		if err != nil {
 			sm.logger.Errorf("Failed to create hash from block: %v", err)
@@ -1562,6 +1595,7 @@
 
 	sm.logger.Infof("Starting sync manager")
 	sm.wg.Add(1)
+
 	go sm.blockHandler()
 }
 
@@ -1577,6 +1611,7 @@
 	sm.logger.Infof("Sync manager shutting down")
 	close(sm.quit)
 	sm.wg.Wait()
+
 	return nil
 }
 
@@ -1584,6 +1619,7 @@
 func (sm *SyncManager) SyncPeerID() int32 {
 	reply := make(chan int32)
 	sm.msgChan <- getSyncPeerMsg{reply: reply}
+
 	return <-reply
 }
 
@@ -1592,6 +1628,7 @@
 func (sm *SyncManager) IsCurrent() bool {
 	reply := make(chan bool)
 	sm.msgChan <- isCurrentMsg{reply: reply}
+
 	return <-reply
 }
 
@@ -1602,6 +1639,7 @@
 func (sm *SyncManager) Pause() chan<- struct{} {
 	c := make(chan struct{})
 	sm.msgChan <- pauseMsg{c}
+
 	return c
 }
 
@@ -1611,7 +1649,6 @@
 	validationClient validator.Interface, utxoStore utxostore.Store, subtreeStore blob.Store,
 	subtreeValidation subtreevalidation.Interface, blockValidation blockvalidation.Interface,
 	config *Config) (*SyncManager, error) {
-
 	sm := SyncManager{
 		ctx:          ctx,
 		peerNotifier: config.PeerNotifier,
