package miner

import (
	"context"
	"math/big"
	"time"

	"github.com/TAAL-GmbH/ubsv/model"
	"github.com/TAAL-GmbH/ubsv/services/blockassembly"
	"github.com/TAAL-GmbH/ubsv/util"
	"github.com/libsv/go-bt/v2"
	"github.com/libsv/go-p2p/chaincfg/chainhash"
	"github.com/ordishs/go-utils"
	"github.com/ordishs/gocore"
)

type Miner struct {
	logger              utils.Logger
	blockAssemblyClient *blockassembly.Client
}

const (
	// The number of seconds to wait before requesting a new mining candidate
	candidateRequestInterval = 10

	// The number of seconds to wait before submitting a mining solution
	blockFoundInterval = 100
)

func NewMiner() *Miner {
	return &Miner{
		logger:              gocore.Log("miner"),
		blockAssemblyClient: blockassembly.NewClient(),
	}
}

func (m *Miner) Start() {
	candidateTimer := time.NewTimer(candidateRequestInterval * time.Second)
	blockFoundTimer := time.NewTimer(blockFoundInterval * time.Second)

	m.logger.Infof("Starting miner with candidate interval: %ds, block found interval %ds", candidateRequestInterval, blockFoundInterval)

	for {
		select {
		case <-candidateTimer.C:
			candidateTimer.Reset(candidateRequestInterval * time.Second)
			candidate, err := m.blockAssemblyClient.GetMiningCandidate(context.Background())
			if err != nil {
				m.logger.Errorf("Error getting mining candidate: %v", err)
				continue
			}

			m.Mine(candidate)

			m.logger.Infof(candidate.Stringify())

		case <-blockFoundTimer.C:
			blockFoundTimer.Reset(blockFoundInterval * time.Second)
			m.logger.Infof("Submitting mining solution...")
			// m.blockAssemblyClient.SubmitMiningSolution()
		}
	}

}

func (m *Miner) Mine(candidate *model.MiningCandidate) {
	// Create a new coinbase transaction
	/*
		a, b, err := GetCoinbaseParts(candidate.Height, candidate.CoinbaseValue, "/TERANODE/", "18VWHjMt4ixHddPPbs6righWTs3Sg2QNcn")
		if err != nil {
			m.logger.Errorf("Error creating coinbase transaction: %v", err)
			return
		}

		// The extranonce length is 12 bytes.  We need to add 12 bytes to the coinbase a part
		extranonce := make([]byte, 12)
		a = append(a, extranonce...)
		a = append(a, b...)

		coinbaseTx, err := bt.NewTxFromBytes(a)
		if err != nil {
			m.logger.Errorf("Error decoding coinbase transaction: %v", err)
			return
		}
	*/
	// TEMP - use the same coinbase transaction as block 1
	coinbaseTx, err := bt.NewTxFromString("01000000010000000000000000000000000000000000000000000000000000000000000000ffffffff0704ffff001d0104ffffffff0100f2052a0100000043410496b538e853519c726a2c91e61ec11600ae1390813a627c66fb8be7947be63c52da7589379515d4e0a604f8141781e62294721166bf621e73a82cbf2342c858eeac00000000")
	if err != nil {
		m.logger.Errorf("Error decoding coinbase transaction: %v", err)
		return
	}

	merkleRoot := util.BuildMerkleRootFromCoinbase(bt.ReverseBytes(coinbaseTx.TxIDBytes()), candidate.MerkleProof)

	target := model.NewNBitFromSlice(candidate.NBits).CalculateTarget()
	previousHash, _ := chainhash.NewHash(candidate.PreviousHash)
	merkleRootHash, _ := chainhash.NewHash(merkleRoot)

	var nonce uint32 = 2573394689 // TEMP hardcode the nonce
	for {
<<<<<<< HEAD
=======
		//var (
		//	block1          = "010000006fe28c0ab6f1b372c1a6a246ae63f74f931e8365e15a089c68d6190000000000982051fd1e4ba744bbbe680e1fee14677ba1a3c3540bf7b1cdb606e857233e0e61bc6649ffff001d01e362990101000000010000000000000000000000000000000000000000000000000000000000000000ffffffff0704ffff001d0104ffffffff0100f2052a0100000043410496b538e853519c726a2c91e61ec11600ae1390813a627c66fb8be7947be63c52da7589379515d4e0a604f8141781e62294721166bf621e73a82cbf2342c858eeac00000000"
		//	block1Header    = block1[:160]
		//	version         = block1Header[:8]
		//	previousHash2   = block1Header[8:72]
		//	merkleRootHash2 = block1Header[72:136]
		//	time2           = block1Header[136:144]
		//	nBits           = block1Header[144:152]
		//	nonce2          = block1Header[152:160]
		//)
		//log.Printf("Version: %s", version)
		//log.Printf("Previous hash: %s", previousHash2)
		//log.Printf("Merkle root hash: %s", merkleRootHash2)
		//log.Printf("Time: %s", time2)
		//log.Printf("nBits: %s", nBits)
		//log.Printf("Nonce: %s", nonce2)
		//
		//log.Printf("Block1 header: %s", block1Header)

>>>>>>> fd1d5d8c
		blockHeader := model.BlockHeader{
			Version:        candidate.Version,
			HashPrevBlock:  previousHash,
			HashMerkleRoot: merkleRootHash,
			Timestamp:      candidate.Time,
			Bits:           model.NewNBitFromSlice(candidate.NBits),
			Nonce:          nonce,
		}

<<<<<<< HEAD
		log.Printf("BlockX hash: %s", blockHeader.Hash().String())

		var hashInt big.Int
		hashInt.SetString(blockHeader.Hash().String(), 16)

		if hashInt.Cmp(target) <= 0 {
			// m.logger.Infof("Miner Block found! target was %s > %s", target.String(), hashInt.String())
			// m.logger.Infof("Miner Block header: %#v", blockHeader)
			// m.logger.Infof("Miner Block header hash: %s", blockHeader.Hash().String())
			// m.logger.Infof("Miner Block previous hash: %s", blockHeader.HashPrevBlock.String())
			// m.logger.Infof("Miner Block merkleroot: %s", blockHeader.HashMerkleRoot.String())
			// mp := make([]string, len(candidate.MerkleProof))
			// for idx, mpp := range candidate.MerkleProof {
			// 	h, _ := chainhash.NewHash(mpp)
			// 	mp[idx] = h.String()
			// }
			// m.logger.Infof("Miner Block coinbase hash: %s", coinbaseTx.TxID())
			// m.logger.Infof("Miner Block merkleproofs: %v", mp)
=======
		//log.Printf("Block header: %x", blockHeader.Bytes())

		var hashInt big.Int
		hashInt.SetBytes(bt.ReverseBytes(blockHeader.Hash()[:]))

		compare := hashInt.Cmp(target)
		if compare == -1 {
			//m.logger.Debugf("Miner Block found! target was %s > %s", target.String(), hashInt.String())
			//m.logger.Debugf("Miner Block found! target now is %s", targetNow.String())
			//m.logger.Debugf("Miner Block header: %#v", blockHeader)
			//m.logger.Debugf("Miner Block header hash: %s", blockHeader.Hash().String())
			//m.logger.Debugf("Miner Block previous hash: %s", blockHeader.HashPrevBlock.String())
			//m.logger.Debugf("Miner Block merkleroot: %s", blockHeader.HashMerkleRoot.String())
			//mp := make([]string, len(candidate.MerkleProof))
			//for idx, mpp := range candidate.MerkleProof {
			//	h, _ := chainhash.NewHash(mpp)
			//	mp[idx] = h.String()
			//}
			//m.logger.Debugf("Miner Block coinbase hash: %s", coinbaseTx.TxID())
			//m.logger.Debugf("Miner Block merkleproofs: %v", mp)
>>>>>>> fd1d5d8c
			break
		}

		// TODO: remove this when Siggi gets a laptop without a fan...
		// 😂
		time.Sleep(10 * time.Millisecond)

		nonce++
	}

	err = m.blockAssemblyClient.SubmitMiningSolution(context.Background(), candidate.Id, coinbaseTx.Bytes(), candidate.Time, nonce, 1)
	if err != nil {
		m.logger.Errorf("Error submitting mining solution: %v", err)
	}
}<|MERGE_RESOLUTION|>--- conflicted
+++ resolved
@@ -2,6 +2,7 @@
 
 import (
 	"context"
+	"log"
 	"math/big"
 	"time"
 
@@ -98,28 +99,6 @@
 
 	var nonce uint32 = 2573394689 // TEMP hardcode the nonce
 	for {
-<<<<<<< HEAD
-=======
-		//var (
-		//	block1          = "010000006fe28c0ab6f1b372c1a6a246ae63f74f931e8365e15a089c68d6190000000000982051fd1e4ba744bbbe680e1fee14677ba1a3c3540bf7b1cdb606e857233e0e61bc6649ffff001d01e362990101000000010000000000000000000000000000000000000000000000000000000000000000ffffffff0704ffff001d0104ffffffff0100f2052a0100000043410496b538e853519c726a2c91e61ec11600ae1390813a627c66fb8be7947be63c52da7589379515d4e0a604f8141781e62294721166bf621e73a82cbf2342c858eeac00000000"
-		//	block1Header    = block1[:160]
-		//	version         = block1Header[:8]
-		//	previousHash2   = block1Header[8:72]
-		//	merkleRootHash2 = block1Header[72:136]
-		//	time2           = block1Header[136:144]
-		//	nBits           = block1Header[144:152]
-		//	nonce2          = block1Header[152:160]
-		//)
-		//log.Printf("Version: %s", version)
-		//log.Printf("Previous hash: %s", previousHash2)
-		//log.Printf("Merkle root hash: %s", merkleRootHash2)
-		//log.Printf("Time: %s", time2)
-		//log.Printf("nBits: %s", nBits)
-		//log.Printf("Nonce: %s", nonce2)
-		//
-		//log.Printf("Block1 header: %s", block1Header)
-
->>>>>>> fd1d5d8c
 		blockHeader := model.BlockHeader{
 			Version:        candidate.Version,
 			HashPrevBlock:  previousHash,
@@ -129,47 +108,14 @@
 			Nonce:          nonce,
 		}
 
-<<<<<<< HEAD
 		log.Printf("BlockX hash: %s", blockHeader.Hash().String())
 
 		var hashInt big.Int
 		hashInt.SetString(blockHeader.Hash().String(), 16)
-
-		if hashInt.Cmp(target) <= 0 {
-			// m.logger.Infof("Miner Block found! target was %s > %s", target.String(), hashInt.String())
-			// m.logger.Infof("Miner Block header: %#v", blockHeader)
-			// m.logger.Infof("Miner Block header hash: %s", blockHeader.Hash().String())
-			// m.logger.Infof("Miner Block previous hash: %s", blockHeader.HashPrevBlock.String())
-			// m.logger.Infof("Miner Block merkleroot: %s", blockHeader.HashMerkleRoot.String())
-			// mp := make([]string, len(candidate.MerkleProof))
-			// for idx, mpp := range candidate.MerkleProof {
-			// 	h, _ := chainhash.NewHash(mpp)
-			// 	mp[idx] = h.String()
-			// }
-			// m.logger.Infof("Miner Block coinbase hash: %s", coinbaseTx.TxID())
-			// m.logger.Infof("Miner Block merkleproofs: %v", mp)
-=======
-		//log.Printf("Block header: %x", blockHeader.Bytes())
-
-		var hashInt big.Int
-		hashInt.SetBytes(bt.ReverseBytes(blockHeader.Hash()[:]))
+		// hashInt.SetBytes(bt.ReverseBytes(blockHeader.Hash()[:]))
 
 		compare := hashInt.Cmp(target)
-		if compare == -1 {
-			//m.logger.Debugf("Miner Block found! target was %s > %s", target.String(), hashInt.String())
-			//m.logger.Debugf("Miner Block found! target now is %s", targetNow.String())
-			//m.logger.Debugf("Miner Block header: %#v", blockHeader)
-			//m.logger.Debugf("Miner Block header hash: %s", blockHeader.Hash().String())
-			//m.logger.Debugf("Miner Block previous hash: %s", blockHeader.HashPrevBlock.String())
-			//m.logger.Debugf("Miner Block merkleroot: %s", blockHeader.HashMerkleRoot.String())
-			//mp := make([]string, len(candidate.MerkleProof))
-			//for idx, mpp := range candidate.MerkleProof {
-			//	h, _ := chainhash.NewHash(mpp)
-			//	mp[idx] = h.String()
-			//}
-			//m.logger.Debugf("Miner Block coinbase hash: %s", coinbaseTx.TxID())
-			//m.logger.Debugf("Miner Block merkleproofs: %v", mp)
->>>>>>> fd1d5d8c
+		if compare <= 0 {
 			break
 		}
 
