--- conflicted
+++ resolved
@@ -1,4 +1,4 @@
-//go:build native
+////go:build native
 
 package main
 
@@ -20,11 +20,8 @@
 
 func init() {
 	if gocore.Config().GetBool("use_cgo_verifier", false) {
-<<<<<<< HEAD
 		log.Println("Using CGO verifier - VerifySignature")
-=======
 		log.Println("Using CGO verifier - VerifySignature2")
->>>>>>> e345a14c
 		interpreter.InjectExternalVerifySignatureFn(VerifySignature)
 	}
 }
