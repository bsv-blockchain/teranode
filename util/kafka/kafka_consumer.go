--- conflicted
+++ resolved
@@ -131,13 +131,8 @@
 		config.Consumer.Offsets.AutoCommit.Enable = false
 	}
 
-<<<<<<< HEAD
 	if cfg.Replay {
-=======
-	replay := util.GetQueryParamInt(cfg.URL, "replay", 0)
-	if replay == 1 {
 		// defaults to OffsetNewest
->>>>>>> f75e7a65
 		config.Consumer.Offsets.Initial = sarama.OffsetOldest
 	}
 
