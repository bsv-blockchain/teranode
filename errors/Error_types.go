--- conflicted
+++ resolved
@@ -6,32 +6,18 @@
 /// processing error -> error when manipulating data, i.e. when processing a block, a transaction, etc., inside the method/function.
 
 var (
-<<<<<<< HEAD
-	ErrUnknown            = New(ERR_UNKNOWN, "unknown error")
-	ErrInvalidArgument    = New(ERR_INVALID_ARGUMENT, "invalid argument")
-	ErrThresholdExceeded  = New(ERR_THRESHOLD_EXCEEDED, "threshold exceeded")
-	ErrNotFound           = New(ERR_NOT_FOUND, "not found")
-	ErrProcessing         = New(ERR_PROCESSING, "error processing")
-	ErrConfiguration      = New(ERR_CONFIGURATION, "configuration error")
-	ErrError              = New(ERR_ERROR, "generic error")
-	ErrBlockNotFound      = New(ERR_BLOCK_NOT_FOUND, "block not found")
-	ErrBlockInvalid       = New(ERR_BLOCK_INVALID, "block invalid")
-	ErrBlockInvalidFormat = New(ERR_BLOCK_INVALID_FORMAT, "block format is invalid")
-
-=======
 	ErrUnknown                    = New(ERR_UNKNOWN, "unknown error")
 	ErrInvalidArgument            = New(ERR_INVALID_ARGUMENT, "invalid argument")
 	ErrThresholdExceeded          = New(ERR_THRESHOLD_EXCEEDED, "threshold exceeded")
 	ErrNotFound                   = New(ERR_NOT_FOUND, "not found")
 	ErrProcessing                 = New(ERR_PROCESSING, "error processing")
 	ErrConfiguration              = New(ERR_CONFIGURATION, "configuration error")
-	ErrContext                    = New(ERR_CONTEXT, "context error")
 	ErrContextCanceled            = New(ERR_CONTEXT_CANCELED, "context canceled")
 	ErrExternal                   = New(ERR_EXTERNAL, "external error")
 	ErrError                      = New(ERR_ERROR, "generic error")
 	ErrBlockNotFound              = New(ERR_BLOCK_NOT_FOUND, "block not found")
 	ErrBlockInvalid               = New(ERR_BLOCK_INVALID, "block invalid")
->>>>>>> ef00f3cf
+	ErrBlockInvalidFormat         = New(ERR_BLOCK_INVALID_FORMAT, "block format is invalid")
 	ErrBlockExists                = New(ERR_BLOCK_EXISTS, "block exists")
 	ErrBlockError                 = New(ERR_BLOCK_ERROR, "block error")
 	ErrSubtreeNotFound            = New(ERR_SUBTREE_NOT_FOUND, "subtree not found")
@@ -53,11 +39,8 @@
 	ErrCoinbaseMissingBlockHeight = New(ERR_COINBASE_MISSING_BLOCK_HEIGHT, "the coinbase signature script doesn't have the block height")
 	ErrSpent                      = New(ERR_SPENT, "utxo already spent")
 	ErrLockTime                   = New(ERR_LOCKTIME, "Bad lock time")
-<<<<<<< HEAD
 	ErrKafkaDecode                = New(ERR_KAFKA_DECODE_ERROR, "error decoding kafka message")
 	ErrContext                    = New(ERR_CONTEXT_ERROR, "context cancelled")
-)
-=======
 	ErrStateInitialization        = New(ERR_STATE_INITIALIZATION, "error initializing state")
 	ErrStateError                 = New(ERR_STATE_ERROR, "error in state")
 )
@@ -162,5 +145,4 @@
 }
 func NewStateErrorError(message string, params ...interface{}) error {
 	return New(ERR_STATE_ERROR, message, params...)
-}
->>>>>>> ef00f3cf
+}