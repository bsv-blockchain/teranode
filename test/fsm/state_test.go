//go:build functional

// How to run this test:
// $ cd test/fsm/
// $ go test -v -run "^TestFsmTestSuite$/TestNodeCatchUpState_WithStartAndStopNodes$" -tags functional
// $ go test -v -run "^TestFsmTestSuite$/TestNodeCatchUpState_WithP2PSwitch$" -tags functional
// $ go test -v -run "^TestFsmTestSuite$/TestTXCatchUpState_SendTXsToNode0$" -tags functional

package test

import (
	"context"
	"sync"
	"testing"
	"time"

	"github.com/bitcoin-sv/ubsv/services/blockchain/blockchain_api"
	"github.com/bitcoin-sv/ubsv/stores/blob/options"
	arrange "github.com/bitcoin-sv/ubsv/test/fixtures"
	helper "github.com/bitcoin-sv/ubsv/test/utils"
	"github.com/stretchr/testify/assert"
	"github.com/stretchr/testify/suite"
)

type FsmTestSuite struct {
	arrange.TeranodeTestSuite
}

func (suite *FsmTestSuite) TearDownTest() {
}

/* Description */
// This test suite is used to test the FSM states of the blockchain node.
// Start the chain of 3 nodes
// Stop the 2nd node
// Send transactions to the 1st node and mine blocks for 5 times
// Start the 2nd node
// Check if the 2nd node catches up with the 1st node
// The test captures the intermediate states of the 2nd node and checks if the node wa in the catch-up state
func (suite *FsmTestSuite) TestNodeCatchUpState_WithStartAndStopNodes() {
	ctx := context.Background()
	t := suite.T()
	framework := suite.TeranodeTestEnv
	logger := framework.Logger
	blockchainNode0 := framework.Nodes[0].BlockchainClient
	blockchainNode1 := framework.Nodes[1].BlockchainClient

	var (
		mu   sync.Mutex
		wg   sync.WaitGroup
		done = make(chan struct{})
	)

	stateSet := make(map[blockchain_api.FSMStateType]struct{})

	err := framework.StopNode("ubsv2")
	if err != nil {
		t.Errorf("Failed to stop node: %v", err)
	}

	for i := 0; i < 5; i++ {
		hashes, err := helper.CreateAndSendTxs(ctx, framework.Nodes[0], 10)

		if err != nil {
			t.Errorf("Failed to create and send raw txs: %v", err)
		}

		logger.Infof("Hashes: %v", hashes)

		baClient := framework.Nodes[0].BlockassemblyClient

		_, err = helper.MineBlock(ctx, baClient, logger)
		if err != nil {
			t.Errorf("Failed to mine block: %v", err)
		}
	}

	err = framework.StartNode("ubsv2")
	if err != nil {
		t.Errorf("Failed to start node: %v", err)
	}

	wg.Add(1)

	go func() {

		defer wg.Done()

		for {
			select {
			case <-done:
				return
			default:
				response := blockchainNode1.GetFSMCurrentStateForE2ETestMode()

				mu.Lock()
				if _, exists := stateSet[response]; !exists {
					framework.Logger.Infof("New unique state: %v", response)

					stateSet[response] = struct{}{} // Add the state to the set
				}
				mu.Unlock()
			}
		}
	}()

	time.Sleep(120 * time.Second)
	close(done)
	wg.Wait()

	stateFound := false

	for state := range stateSet {
		if state == blockchain_api.FSMStateType(3) {
			stateFound = true
			break
		}
	}

	headerNode1, _, _ := blockchainNode1.GetBestBlockHeader(ctx)
	headerNode0, _, _ := blockchainNode0.GetBestBlockHeader(ctx)

	assert.Equal(t, headerNode0.Hash(), headerNode1.Hash(), "Best block headers are not equal")
	assert.True(t, stateFound, "State 3 was not captured")
}

/* Description */
// This test suite is used to test the FSM states of the blockchain node.
// Start the chain of 3 nodes, 2nd node starts with p2p off startP2P.docker.ci.ubsv2.tc3=false
// Send transactions to the 1st node and mine blocks for 5 times
// Re-Start the 2nd node with the p2p on startP2P.docker.ci.ubsv2.tc1=true
// Check if the 2nd node catches up with the 1st node
// The test captures the intermediate states of the 2nd node and checks if the node wa in the catch-up state
func (suite *FsmTestSuite) TestNodeCatchUpState_WithP2PSwitch() {
	t := suite.T()
	framework := suite.TeranodeTestEnv
	settingsMap := suite.SettingsMap
	logger := framework.Logger
	blockchainNode0 := framework.Nodes[0].BlockchainClient
	blockchainNode1 := framework.Nodes[1].BlockchainClient
	ctx := framework.Context

	var (
		states []blockchain_api.FSMStateType
		mu     sync.Mutex
		wg     sync.WaitGroup
		done   = make(chan struct{})
	)

	stateSet := make(map[blockchain_api.FSMStateType]struct{})

	settingsMap["SETTINGS_CONTEXT_2"] = "docker.ubsv2.test.stopP2P"
	if err := framework.RestartDockerNodes(settingsMap); err != nil {
		t.Errorf("Failed to restart nodes: %v", err)
	}

<<<<<<< HEAD
	err := framework.Nodes[0].BlockchainClient.Run(ctx, "test/fsm/state_test.go")
=======
	err := framework.Nodes[0].BlockchainClient.Run(ctx, "ubsv1")
>>>>>>> 3f4fdc02
	if err != nil {
		suite.T().Fatal(err)
	}

<<<<<<< HEAD
	err = framework.Nodes[1].BlockchainClient.Run(ctx, "test/fsm/state_test.go")
=======
	err = framework.Nodes[1].BlockchainClient.Run(ctx, "ubsv2")
>>>>>>> 3f4fdc02
	if err != nil {
		suite.T().Fatal(err)
	}

<<<<<<< HEAD
	err = framework.Nodes[2].BlockchainClient.Run(ctx, "test/fsm/state_test.go")
=======
	err = framework.Nodes[2].BlockchainClient.Run(ctx, "ubsv3")
>>>>>>> 3f4fdc02
	if err != nil {
		suite.T().Fatal(err)
	}

	for i := 0; i < 5; i++ {
		hashes, err := helper.CreateAndSendTxs(ctx, framework.Nodes[0], 1)
		if err != nil {
			t.Errorf("Failed to create and send raw txs: %v", err)
		}

		logger.Infof("Hashes: %v", hashes)

		baClient := framework.Nodes[0].BlockassemblyClient
		_, err = helper.MineBlock(ctx, baClient, logger)

		if err != nil {
			t.Errorf("Failed to mine block: %v", err)
		}
	}

	settingsMap["SETTINGS_CONTEXT_2"] = "docker.ubsv2.test"
	if err := framework.RestartDockerNodes(settingsMap); err != nil {
		t.Errorf("Failed to restart nodes: %v", err)
	}

	wg.Add(1)
	go func() {

		defer wg.Done()

		for {
			select {
			case <-done:
				return

			default:
				response, _ := blockchainNode1.GetFSMCurrentState(framework.Context)

				mu.Lock()
				if _, exists := stateSet[*response]; !exists {
					logger.Infof("New unique state: %v", response)

					stateSet[*response] = struct{}{} // Add the state to the set
				}
				logger.Infof("Current states: %v", stateSet)
				mu.Unlock()
				time.Sleep(1 * time.Second)
			}
		}
	}()

	time.Sleep(120 * time.Second)
	close(done)
	wg.Wait()

	stateFound := false

	for state := range stateSet {
		if state == blockchain_api.FSMStateType(3) {
			stateFound = true
			break
		}
	}

	headerNode1, _, _ := blockchainNode1.GetBestBlockHeader(ctx)
	headerNode0, _, _ := blockchainNode0.GetBestBlockHeader(ctx)
	assert.Equal(t, headerNode0.Hash(), headerNode1.Hash(), "Best block headers are not equal")

	logger.Infof("Captured states: %v", states)
	assert.True(t, stateFound, "State 3 was not captured")
}

/* Description */
// This test suite is used to test the CatchUpTransactions State of the blockchain node.
// Start the chain of 3 nodes
// Set the CatchUpTransactions State for the 1st node
// Take a count of the transactions in block assembly before sending transactions
// Send transactions to the 1st node
// Take a count of the transactions in block assembly after sending transactions
// Check if the transactions count after is less than or equal to before (in catch-up state no new transactions should be accepted)
// Additionally, verify that the transactions are not included in the block
// Set the Running State for the 1st node
// Check if the transactions are included in the block (should be included this time)
// TODO - The prometheus metrics that were introduced earlier are not working as expected. Need to fix this.
func (suite *FsmTestSuite) TestTXCatchUpState_SendTXsToNode0() {
	t := suite.T()
	framework := suite.TeranodeTestEnv
	url := "http://localhost:10090"
	logger := framework.Logger
	blockchainNode0 := framework.Nodes[0].BlockchainClient
	blockAssemblyNode0 := framework.Nodes[0].BlockassemblyClient

	// Set CatchUpTransactions State
	err := blockchainNode0.CatchUpTransactions(framework.Context)
	if err != nil {
		t.Errorf("Failed to set state: %v", err)
	}

	time.Sleep(10 * time.Second)

	fsmState, _ := blockchainNode0.GetFSMCurrentState(framework.Context)
	t.Logf("FSM state after sending CatchupTx: %v", fsmState)
	t.Logf("Expected FSM state name after sending CatchupTx: %v", blockchain_api.FSMStateType_name[4])
	assert.Equal(t, "CATCHINGTXS", fsmState.String(), "FSM state is not equal to 4")

	state, err := blockAssemblyNode0.GetBlockAssemblyState(framework.Context)
	if err != nil {
		t.Errorf("Failed to get block assembly state: %v", err)
	}

	txCountBefore := state.GetTxCount()
	logger.Infof("Tx count before: %v", txCountBefore)

	// metricsBefore, err := helper.QueryPrometheusMetric("http://localhost:16090", "validator_processed_transactions")
	// if err != nil {
	// 	t.Errorf("Failed to query prometheus metric: %v", err)
	// }

	hashesNode0, err := helper.CreateAndSendTxs(framework.Context, framework.Nodes[0], 20)
	if err != nil {
		t.Errorf("Failed to create and send raw txs: %v", err)
	}

	state, err = blockAssemblyNode0.GetBlockAssemblyState(framework.Context)
	if err != nil {
		t.Errorf("Failed to get block assembly state: %v", err)
	}

	txCountAfter := state.GetTxCount()
	logger.Infof("Tx count after: %v", txCountAfter)

	assert.LessOrEqual(t, txCountAfter, uint64(10), "Tx count mismatch")

	// metricsAfter, err := helper.QueryPrometheusMetric("http://localhost:16090", "validator_processed_transactions")
	// if err != nil {
	// 	t.Errorf("Failed to query prometheus metric: %v", err)
	// }

	// assert.LessOrEqual(t, metricsAfter, float64(10), "Tx count mismatch")

	var o []options.FileOption
	o = append(o, options.WithFileExtension("block"))
	bestBlock, _, _ := blockchainNode0.GetBestBlockHeader(framework.Context)
	blockStore := framework.Nodes[0].Blockstore

	r, err := blockStore.GetIoReader(framework.Context, bestBlock.Hash()[:], o...)
	if err != nil {
		t.Errorf("error getting block reader: %v", err)
	}

	if err == nil {
		if bl, err := helper.ReadFile(framework.Context, "block", framework.Logger, r, hashesNode0[5], framework.Nodes[0].BlockstoreURL); err != nil {
			t.Errorf("error reading block: %v", err)
		} else {
			logger.Infof("Block at height (%d): was tested for the test Tx\n", *bestBlock.Hash())
			assert.Equal(t, false, bl, "Test Tx found in block, was not expecting to see it in the block while in catch-up state")
		}
	}

	bestBlock, _, _ = blockchainNode0.GetBestBlockHeader(framework.Context)

	// Set Running State
<<<<<<< HEAD
	err = blockchainNode0.Run(framework.Context, "test/fsm/state_test.go")
=======
	err = blockchainNode0.Run(framework.Context, "ubsv1")
>>>>>>> 3f4fdc02
	if err != nil {
		t.Errorf("Failed to set state: %v", err)
	}

	time.Sleep(10 * time.Second)

	fsmState, _ = blockchainNode0.GetFSMCurrentState(framework.Context)
	t.Logf("FSM state after sending run: %v", fsmState)
	assert.Equal(t, "RUNNING", fsmState.String(), "FSM state is not equal to 1")

	var bl bool

	height, _ := helper.GetBlockHeight(url)
	t.Logf("Block height before mining: %d\n", height)

	baClient := framework.Nodes[0].BlockassemblyClient
	_, err = helper.MineBlock(framework.Context, baClient, logger)

	if err != nil {
		t.Errorf("Failed to mine block: %v", err)
	}

	bl = false
	targetHeight := height + 1

	for i := 0; i < 50; i++ {
		err := helper.WaitForBlockHeight(url, targetHeight, 30)
		if err != nil {
			t.Errorf("Failed to wait for block height: %v", err)
		}

		header, meta, err := blockchainNode0.GetBlockHeadersFromHeight(framework.Context, targetHeight, 1)
		if err != nil {
			t.Errorf("Failed to get block headers: %v", err)
		}

		t.Logf("Testing on Best block height: %v", meta[0].Height)
		t.Logf("Testing on Test Tx: %v", hashesNode0[5])
		bl, err = helper.CheckIfTxExistsInBlock(framework.Context, blockStore, framework.Nodes[0].BlockstoreURL, header[0].Hash()[:], meta[0].Height, hashesNode0[5], logger)

		if err != nil {
			t.Errorf("error checking if tx exists in block: %v", err)
		}

		if bl {
			break
		}

		targetHeight++
		_, err = helper.MineBlock(framework.Context, baClient, logger)

		if err != nil {
			t.Errorf("Failed to mine block: %v", err)
		}
	}

	assert.Equal(t, true, bl, "Test Tx not found in block")
}

func TestFsmTestSuite(t *testing.T) {
	suite.Run(t, new(FsmTestSuite))
}<|MERGE_RESOLUTION|>--- conflicted
+++ resolved
@@ -154,29 +154,17 @@
 		t.Errorf("Failed to restart nodes: %v", err)
 	}
 
-<<<<<<< HEAD
-	err := framework.Nodes[0].BlockchainClient.Run(ctx, "test/fsm/state_test.go")
-=======
 	err := framework.Nodes[0].BlockchainClient.Run(ctx, "ubsv1")
->>>>>>> 3f4fdc02
 	if err != nil {
 		suite.T().Fatal(err)
 	}
 
-<<<<<<< HEAD
-	err = framework.Nodes[1].BlockchainClient.Run(ctx, "test/fsm/state_test.go")
-=======
 	err = framework.Nodes[1].BlockchainClient.Run(ctx, "ubsv2")
->>>>>>> 3f4fdc02
 	if err != nil {
 		suite.T().Fatal(err)
 	}
 
-<<<<<<< HEAD
-	err = framework.Nodes[2].BlockchainClient.Run(ctx, "test/fsm/state_test.go")
-=======
 	err = framework.Nodes[2].BlockchainClient.Run(ctx, "ubsv3")
->>>>>>> 3f4fdc02
 	if err != nil {
 		suite.T().Fatal(err)
 	}
@@ -339,11 +327,7 @@
 	bestBlock, _, _ = blockchainNode0.GetBestBlockHeader(framework.Context)
 
 	// Set Running State
-<<<<<<< HEAD
-	err = blockchainNode0.Run(framework.Context, "test/fsm/state_test.go")
-=======
 	err = blockchainNode0.Run(framework.Context, "ubsv1")
->>>>>>> 3f4fdc02
 	if err != nil {
 		t.Errorf("Failed to set state: %v", err)
 	}
